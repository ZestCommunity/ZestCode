# PROS Kernel for the VEX V5 Brain

[![Build Status](https://dev.azure.com/purdue-acm-sigbots/Kernel/_apis/build/status/purduesigbots.pros?branchName=develop)](https://dev.azure.com/purdue-acm-sigbots/Kernel/_build/latest?definitionId=5&branchName=develop)

### What is PROS?
PROS is a lightweight and fast alternative open source operating system for the VEX V5 Brain. PROS is built with developers in mind and with a focus on providing an environment for industry-applicable experience.

Primary maintenance of PROS is done by students at Purdue University through [Purdue ACM SIGBots](http://purduesigbots.com). Inspiration for this project came from several computer science and engineering students itching to write code for the extended autonomous period. We created PROS to leverage this opportunity.

All PROS development is open sourced and available for the community to inspect. We believe that sharing source improves PROS through community contributions and allows students to learn by example.

PROS is built using the GCC toolchain and standard C/C++ practices (C11 & C++17 w/GNU extensions) to make the learning curve small. Structures, pointers, dynamic memory allocation, and function pointers are all available. Additionally, code is run on bare metal, allowing you to take full advantage of the microcontroller's power.

You can develop code on Windows, OS X, or Linux. Code is compiled using GCC and the PROS CLI is available on most operating systems. The PROS development team makes distributions for Windows, OS X, and Debian-based Linux distributions.

The PROS team develops a plugin for Atom to making developing projects in PROS the best possible experience. The highly customizable editor designed for the 21st century enables students to learn how to code in a modern environment.

<<<<<<< HEAD
### What'st hte difference between PROS 4 and 3?
=======
### What's the difference between PROS 4 and 3?
>>>>>>> 606d5220
PROS 4 is a Kernel upgrade from PROS 4 to both decrease the size of the base Kernel, and provide utilities such as the base device class and liblvgl that makes it easier for both users and library writers to customize their PROS projects. This version also moves all documentation to a doxygen site rather than a Sphinx documentation page. 

### What's the difference between PROS 2 and PROS 3?
PROS 2 refers to the kernel that runs on the [VEX Arm Cortex-based Microcontroller](https://www.vexrobotics.com/276-2194.html). The source for this kernel is still available on the `cortex-master` branch. The future development for this version of the PROS kernel will be focused on maintenance and critical bugfixes.

PROS 3 refers to the kernel that runs on the [VEX V5](https://www.vexrobotics.com/vexedr/v5) microcontroller platform. The majority of our development focus will be on this version of the PROS kernel.

### Does PROS support C++?
- PROS 3.x and 4.x (V5) officially supports C++. We're still working on enabling all of the features of C++ (particularly in the I/O area).
- PROS 2.x (Cortex) does not officially support C++. Some users have found ways around this, but be warned: we will not be able to help if you run into issues doing this.

### Cool, how do I get it?
Pay a visit to our website, [pros.cs.purdue.edu](https://pros.cs.purdue.edu), to download our latest installer or view installation instructions for your preferred platform.

### How do I use it?
We have a number of resources available on our website, including
- [A basic tutorial to get you acquainted with the PROS ecosystem](https://pros.cs.purdue.edu/v5/getting-started/new-users.html)
- [A series of tutorials on how to use some of the more advanced features of PROS](https://pros.cs.purdue.edu/v5/tutorials/index.html)
- [Extensive documentation on the kernel's API](https://pros.cs.purdue.edu/v5/api/index.html)

### I still have questions!
Drop us a line
- at pros_development@cs.purdue.edu
- on the [VEX Forum](https://www.vexforum.com/)
- on [VEX Teams of the World Discord](https://discord.gg/xddjWGj)

### I think I found a bug!
We maintain GitHub repositories for the three major components of the PROS ecosystem:
- The Command Line Interface (cli) at [purduesigbots/pros-cli](https://github.com/purduesigbots/pros-cli)
- The VS Code plugin at [purduesigbots/pros-vsc](https://github.com/purduesigbots/pros-vsc)
- The kernel [here](https://github.com/purduesigbots/pros)

If you find a problem with our documentation or tutorials, we have a repository for that, too, at [purduesigbots/pros-docs](https://github.com/purduesigbots/pros-docs).

### Hey! Why can't I build the PROS kernel?
The PROS kernel depends on VEX's proprietary Software Development Kit (SDK), which is not publicly available.<|MERGE_RESOLUTION|>--- conflicted
+++ resolved
@@ -15,11 +15,7 @@
 
 The PROS team develops a plugin for Atom to making developing projects in PROS the best possible experience. The highly customizable editor designed for the 21st century enables students to learn how to code in a modern environment.
 
-<<<<<<< HEAD
-### What'st hte difference between PROS 4 and 3?
-=======
 ### What's the difference between PROS 4 and 3?
->>>>>>> 606d5220
 PROS 4 is a Kernel upgrade from PROS 4 to both decrease the size of the base Kernel, and provide utilities such as the base device class and liblvgl that makes it easier for both users and library writers to customize their PROS projects. This version also moves all documentation to a doxygen site rather than a Sphinx documentation page. 
 
 ### What's the difference between PROS 2 and PROS 3?
