--- conflicted
+++ resolved
@@ -56,7 +56,6 @@
 	 */
 	Optical(const std::uint8_t port);
 
-<<<<<<< HEAD
 	Optical(const Device& device) : Optical(device.get_port()){};
 
 
@@ -72,11 +71,6 @@
 	 * }
  	 * \endcode
 	 */
-=======
-	Optical(const Device& device)
-		: Optical(device.get_port()) {};
-
->>>>>>> e5c0c6a3
 	static std::vector<Optical> get_all_devices();
 
 	/**
@@ -259,11 +253,7 @@
 	 *
 	 * \return raw rgb value if the operation was successful or an optical_raw_s_t
 	 * with all fields set to PROS_ERR if the operation failed, setting errno.
-<<<<<<< HEAD
-	 *
-=======
-	 * 
->>>>>>> e5c0c6a3
+	 *
 	 * \b Example:
 	 * \code{.cpp}
 	 * void opcontrol() {
@@ -285,11 +275,8 @@
 	 * Get the most recent gesture data from the sensor
 	 *
 	 * Gestures will be cleared after 500mS
-<<<<<<< HEAD
-	 *
-=======
+	 *
 	 * 
->>>>>>> e5c0c6a3
 	 * 0 = no gesture,
 	 * 1 = up (towards cable),
 	 * 2 = down,
