/**
 * \file pros/link.h
 * \ingroup c-link
 *
 * Contains prototypes for functions related to the robot to robot communications.
 *
 * This file should not be modified by users, since it gets replaced whenever
 * a kernel upgrade occurs.
 *
 * \copyright (c) 2017-2023, Purdue University ACM SIGBots.
 *
 * This Source Code Form is subject to the terms of the Mozilla Public
 * License, v. 2.0. If a copy of the MPL was not distributed with this
 * file, You can obtain one at http://mozilla.org/MPL/2.0/.
 *
 * \defgroup c-link VEX Link C API
 */

#ifndef _PROS_LINK_H_
#define _PROS_LINK_H_

#include <stdbool.h>
#include <stdint.h>

#ifdef __cplusplus
extern "C" {
namespace pros {
#endif

/**
 * \ingroup c-link
 * */

/**
 * \addtogroup c-link
 *  @{
 */

/**
 * \enum link_type_e_t
 * \brief Enum for the type of link (TX or RX)
 */
typedef enum link_type_e {
<<<<<<< HEAD
	E_LINK_RECIEVER = 0, ///< Indicates that the radio is a reciever.
	E_LINK_TRANSMITTER, ///< Indicates that the link is a transmitter.
	E_LINK_RX = E_LINK_RECIEVER, ///< Alias for E_LINK_RECIEVER
=======
	E_LINK_RECEIVER = 0, ///< Indicates that the radio is a receiver.
	E_LINK_TRANSMITTER, ///< Indicates that the link is a transmitter.
	E_LINK_RX = E_LINK_RECEIVER, ///< Alias for E_LINK_RECEIVER
>>>>>>> 606d5220
	E_LINK_TX = E_LINK_TRANSMITTER ///< Alias for E_LINK_TRANSMITTER
} link_type_e_t;

#ifdef PROS_USE_SIMPLE_NAMES
#ifdef __cplusplus
#define LINK_RECEIVER pros::E_LINK_RECEIVER
#define LINK_TRANSMITTER pros::E_LINK_TRANSMITTER
#define LINK_RX pros::E_LINK_RX
#define LINK_TX pros::E_LINK_TX
#else
#define LINK_RECEIVER E_LINK_RECEIVER
#define LINK_TRANSMITTER E_LINK_TRANSMITTER
#define LINK_RX E_LINK_RX
#define LINK_TX E_LINK_TX
#endif
#endif

/// @brief
/// The maximum size of a link buffer
#define LINK_BUFFER_SIZE 512

#ifdef __cplusplus
namespace c {
#endif

/**
 * Initializes a link on a radio port, with an indicated type. There might be a
 * 1 to 2 second delay from when this function is called to when the link is initializes.
 * PROS currently only supports the use of one radio per brain.
 *
 * \note This function uses the following values of errno when an error state is
 * reached:
 * ENXIO - The given value is not within the range of V5 ports (1-21).
 * ENODEV - The port cannot be configured as a radio.
 * ENXIO - The sensor is still calibrating, or no link is connected via the radio.
 *
 * \param port
 *      The port of the radio for the intended link.
 * \param link_id
 *      Unique link ID in the form of a string, needs to be different from other links in
 *      the area.
 * \param type
 *      Indicates whether the radio link on the brain is a transmitter or receiver,
 *      with the transmitter having double the transmitting bandwidth as the receiving
 *      end (1040 bytes/s vs 520 bytes/s).
 *
 * \return PROS_ERR if initialization fails, 1 if the initialization succeeds.
 *
 * \b Example
 * \code
 * #define LINK_TRANSMITTER_PORT 1
 * #define LINK_ID "ROBOT1"
 *
 * void initialize() {
 *   link_init(LINK_TRANSMITTER_PORT, LINK_ID, E_LINK_TRANSMITTER);
 * }
 * \endcode
 */
uint32_t link_init(uint8_t port, const char* link_id, link_type_e_t type);

/**
 * Initializes a link on a radio port, with an indicated type and the ability for
 * vexlink to override the controller radio. There might be a 1 to 2 second delay
 * from when this function is called to when the link is initializes.
 * PROS currently only supports the use of one radio per brain.
 *
 * \note This function uses the following values of errno when an error state is
 * reached:
 * ENXIO - The given value is not within the range of V5 ports (1-21).
 * ENODEV - The port cannot be configured as a radio.
 * ENXIO - The sensor is still calibrating, or no link is connected via the radio.
 *
 * \param port
 *      The port of the radio for the intended link.
 * \param link_id
 *      Unique link ID in the form of a string, needs to be different from other links in
 *      the area.
 * \param type
 *      Indicates whether the radio link on the brain is a transmitter or receiver,
 *      with the transmitter having double the transmitting bandwidth as the receiving
 *      end (1040 bytes/s vs 520 bytes/s).
 *
 * \return PROS_ERR if initialization fails, 1 if the initialization succeeds.
 *
 * \b Example
 * \code
 * #define LINK_PORT 1
 * #define LINK_ID "ROBOT1"
 *
 * void initialize() {
 *   link_init(LINK_PORT, LINK_ID, E_LINK_TRANSMITTER);
 *   link_init_override(LINK_PORT, LINK_ID, E_LINK_TRANSMITTER);
 * }
 * \endcode
 */
uint32_t link_init_override(uint8_t port, const char* link_id, link_type_e_t type);

/**
 * Checks if a radio link on a port is active or not.
 *
 * \note This function uses the following values of errno when an error state is
 * reached:
 * ENXIO - The given value is not within the range of V5 ports (1-21).
 * ENODEV - The port cannot be configured as a radio.
 * ENXIO - The sensor is still calibrating, or no link is connected via the radio.
 *
 * \param port
 *      The port of the radio for the intended link.
 *
 * \return If a radio is connected to a port and it's connected to a link.
 *
 * \b Example
 * \code
 * #define LINK_TRANSMITTER_PORT 1
 *
 * void opcontrol() {
 *   while (true) {
 *     if (link_connected(LINK_TRANSMITTER_PORT)) {
 *       screen_print(TEXT_MEDIUM, 1, "Link connected!");
 *     }
 *   delay(20);
 *   }
 * }
 * \endcode
 */
bool link_connected(uint8_t port);

/**
 * Returns the bytes of data available to be read
 *
 * \note This function uses the following values of errno when an error state is
 * reached:
 * ENXIO - The given value is not within the range of V5 ports (1-21).
 * ENODEV - The port cannot be configured as a radio.
 * ENXIO - The sensor is still calibrating, or no link is connected via the radio.
 *
 * \param port
 *      The port of the radio for the intended link.
 *
 * \return PROS_ERR if port is not a link/radio, else the bytes available to be
 * read by the user.
 *
 * \b Example
 * \code
 * #define LINK_RECIVER_PORT 1
 *
 * void opcontrol() {
 *   while (true) {
 *     uint32_t receiveable_size = link_raw_receivable_size(LINK_RECIVER_PORT);
 *     screen_print(TEXT_MEDIUM, 1, "link_raw_receiveable_size: %d", receiveable_size);
 *     delay(20);
 *   }
 * }
 * \endcode
 */
uint32_t link_raw_receivable_size(uint8_t port);

/**
 * Returns the bytes of data available in transmission buffer.
 *
 * \note This function uses the following values of errno when an error state is
 * reached:
 * ENXIO - The given value is not within the range of V5 ports (1-21).
 * ENODEV - The port cannot be configured as a radio.
 * ENXIO - The sensor is still calibrating, or no link is connected via the radio.
 *
 * \param port
 *      The port of the radio for the intended link.
 *
 * \return PROS_ERR if port is not a link/radio,
 *
 * \b Example
 * \code
 * #define LINK_TRANSMITTER_PORT 1
 *
 * void opcontrol() {
 *   while (true) {
 *     uint32_t transmittable_size = link_raw_transmittable_size(LINK_TRANSMITTER_PORT);
 *     screen_print(TEXT_MEDIUM, 1, "link_raw_transmittable_size: %d", transmittable_size);
 *     delay(20);
 *   }
 * }
 * \endcode
 */
uint32_t link_raw_transmittable_size(uint8_t port);

/**
 * Send raw serial data through vexlink.
 *
 * \note This function uses the following values of errno when an error state is
 * reached:
 * ENXIO - The given value is not within the range of V5 ports (1-21).
 * ENODEV - The port cannot be configured as a radio.
 * ENXIO - The sensor is still calibrating, or no link is connected via the radio.
 * EBUSY - The transmitter buffer is still busy with a previous transmission, and there is no
 * room in the FIFO buffer (queue) to transmit the data.
 * EINVAL - The data given is NULL
 *
 * \param port
 *      The port of the radio for the intended link.
 * \param data
 *      Buffer with data to send
 * \param data_size
 *      Bytes of data to be read to the destination buffer
 *
 * \return PROS_ERR if port is not a link, and the successfully transmitted
 * data size if it succeeded.
 *
 * \b Example
 * \code
 * #define LINK_TRANSMITTER_PORT 1
 *
 * void opcontrol() {
 *   while (true) {
 *     char* data = "Hello!";
 *     link_transmit_raw(LINK_TRANSMITTER_PORT, (void*)data, sizeof(*data) * sizeof(data));
 *     delay(20);
 *   }
 * }
 * \endcode
 */
uint32_t link_transmit_raw(uint8_t port, void* data, uint16_t data_size);

/**
 * Receive raw serial data through vexlink.
 *
 * \note This function uses the following values of errno when an error state is
 * reached:
 * ENXIO - The given value is not within the range of V5 ports (1-21).
 * ENODEV - The port cannot be configured as a radio.
 * ENXIO - The sensor is still calibrating, or no link is connected via the radio.
 * EINVAL - The destination given is NULL, or the size given is larger than the FIFO buffer
 * or destination buffer.
 *
 * \param port
 *      The port of the radio for the intended link.
 * \param dest
 *      Destination buffer to read data to
 * \param data_size
 *      Bytes of data to be read to the destination buffer
 *
 * \return PROS_ERR if port is not a link, and the successfully received
 * data size if it succeeded.
 *
 * \b Example
 * \code
 * #define LINK_RECIVER_PORT 1
 *
 * void opcontrol() {
 *   while (true) {
 *     char* result;
 *     char* expected = "Hello!";
 *     link_receive_raw(LINK_RECIVER_PORT, (void*)result, sizeof(*expected) * sizeof(expected));
 *     delay(20);
 *   }
 * }
 * \endcode
 */
uint32_t link_receive_raw(uint8_t port, void* dest, uint16_t data_size);

/**
 * Send packeted message through vexlink, with a checksum and start byte.
 *
 * \note This function uses the following values of errno when an error state is
 * reached:
 * ENXIO - The given value is not within the range of V5 ports (1-21).
 * ENODEV - The port cannot be configured as a radio.
 * ENXIO - The sensor is still calibrating, or no link is connected via the radio.
 * EBUSY - The transmitter buffer is still busy with a previous transmission, and there is no
 * room in the FIFO buffer (queue) to transmit the data.
 * EINVAL - The data given is NULL
 *
 * \param port
 *      The port of the radio for the intended link.
 * \param data
 *      Buffer with data to send
 * \param data_size
 *      Bytes of data to be read to the destination buffer
 *
 * \return PROS_ERR if port is not a link, and the successfully transmitted
 * data size if it succeeded.
 *
 * \b Example
 * \code
 * #define LINK_TRANSMITTER_PORT 1
 *
 * void opcontrol() {
 *   while (true) {
 *     char* data = "Hello!";
 *     link_transmit(LINK_TRANSMITTER_PORT, (void*)data, sizeof(*data) * sizeof(data));
 *     delay(20);
 *   }
 * }
 * \endcode
 */
uint32_t link_transmit(uint8_t port, void* data, uint16_t data_size);

/**
 * Receive packeted message through vexlink, with a checksum and start byte.
 *
 * \note This function uses the following values of errno when an error state is
 * reached:
 * ENXIO - The given value is not within the range of V5 ports (1-21).
 * ENODEV - The port cannot be configured as a radio.
 * ENXIO - The sensor is still calibrating, or no link is connected via the radio.
 * EINVAL - The destination given is NULL, or the size given is larger than the FIFO buffer
 * or destination buffer.
 * EBADMSG - Protocol error related to start byte, data size, or checksum.
 *
 * \param port
 *      The port of the radio for the intended link.
 * \param dest
 *      Destination buffer to read data to
 * \param data_size
 *      Bytes of data to be read to the destination buffer
 *
 * \return PROS_ERR if port is not a link or protocol error, and the successfully
 * transmitted data size if it succeeded.
 *
 * \b Example
 * \code
 * #define LINK_RECIVER_PORT 1
 *
 * void opcontrol() {
 *   while (true) {
 *     char* result;
 *     char* expected = "Hello!";
 *     link_receive(LINK_RECIVER_PORT, (void*)result, sizeof(*expected) * sizeof(expected));
 *     delay(20);
 *   }
 * }
 * \endcode
 */
uint32_t link_receive(uint8_t port, void* dest, uint16_t data_size);

/**
 * Clear the receive buffer of the link, and discarding the data.
 *
 * \note This function uses the following values of errno when an error state is
 * reached:
 * ENXIO - The given value is not within the range of V5 ports (1-21).
 * ENODEV - The port cannot be configured as a radio.
 * ENXIO - The sensor is still calibrating, or no link is connected via the radio.
 *
 * \param port
 *      The port of the radio for the intended link.
 *
 * \return PROS_ERR if port is not a link, and the successfully received
 * data size if it succeeded.
 *
 * \b Example
 * \code
 * #define LINK_TRANSMITTER_PORT 1
 *
 * void opcontrol() {
 *   while (true) {
 *     char* data = "Hello!";
 *     link_transmit(LINK_TRANSMITTER_PORT, (void*)data, sizeof(*data) * sizeof(data));
 *     link_clear_receive_buf(LINK_TRANSMITTER_PORT);
 *     delay(20);
 *   }
 * }
 * \endcode
 */
uint32_t link_clear_receive_buf(uint8_t port);

///@}

#ifdef __cplusplus
}
}
}
#endif

#endif<|MERGE_RESOLUTION|>--- conflicted
+++ resolved
@@ -41,15 +41,9 @@
  * \brief Enum for the type of link (TX or RX)
  */
 typedef enum link_type_e {
-<<<<<<< HEAD
 	E_LINK_RECIEVER = 0, ///< Indicates that the radio is a reciever.
 	E_LINK_TRANSMITTER, ///< Indicates that the link is a transmitter.
 	E_LINK_RX = E_LINK_RECIEVER, ///< Alias for E_LINK_RECIEVER
-=======
-	E_LINK_RECEIVER = 0, ///< Indicates that the radio is a receiver.
-	E_LINK_TRANSMITTER, ///< Indicates that the link is a transmitter.
-	E_LINK_RX = E_LINK_RECEIVER, ///< Alias for E_LINK_RECEIVER
->>>>>>> 606d5220
 	E_LINK_TX = E_LINK_TRANSMITTER ///< Alias for E_LINK_TRANSMITTER
 } link_type_e_t;
 
