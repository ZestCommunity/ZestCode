/**
 * \file pros/motors.hpp
 * \ingroup cpp-motors
 *
 * Contains prototypes for the V5 Motor-related functions.
 *
 * This file should not be modified by users, since it gets replaced whenever
 * a kernel upgrade occurs.
 *
 * \copyright (c) 2017-2023, Purdue University ACM SIGBots.
 *
 * This Source Code Form is subject to the terms of the Mozilla Public
 * License, v. 2.0. If a copy of the MPL was not distributed with this
 * file, You can obtain one at http://mozilla.org/MPL/2.0/.
 *
 * \defgroup cpp-motors Motors C++ API
 * \note Additional example code for this module can be found in its [Tutorial](@ref motors).
 */

#ifndef _PROS_MOTORS_HPP_
#define _PROS_MOTORS_HPP_

#include <cstdint>
#include <iostream>

#include "pros/abstract_motor.hpp"
#include "pros/device.hpp"
#include "pros/motors.h"
#include "rtos.hpp"

namespace pros {
inline namespace v5 {

class Motor : public AbstractMotor, public Device {
	public:
	/**
	 * \addtogroup cpp-motors
	 *  @{
	 */

	/**
	 * Constructs a new Motor object.
	 * 
	 * This function uses the following values of errno when an error state is
 	 * reached:
 	 * ENXIO - The given value is not within the range of V5 ports |1-21|.
 	 * ENODEV - The port cannot be configured as a motor
	 * 
	 * \param port
 	 *        The V5 port number from 1 to 21, or from -21 to -1 for reversed motors. 
	 * 		  A reversed motor will reverse the input or output movement functions and movement related
	 * 		  telemetry in order to produce consistant behavior with non-reversed motors
	 * 
	 * \param gearset = pros::v5::MotorGears::green
	 * 		  Optional parameter for the gearset for the motor.
	 * 		  set to pros::v5::MotorGears::green if not specifed. 
	 * 
	 * \param encoder_units = pros::v5::MotorUnits::degrees
	 * 		  Optional parameter for the encoder units of the motor
	 * 		  set to pros::v5::MotorUnits::degrees if not specified by the user
	 * 
	 * \b Example
 	 * \code
 	 * void opcontrol() {
	 * 	Motor first_motor(1); //Creates a motor on port 1 with green gearset and degrees as the encoder units
	 *  Motor reversed_motor(-2); //Creates a reversed motor on port 1 with standard gearset and encoder units
	 *  Motor blue_motor(3, pros::v5::MotorGears::blue); //Creates a motor on port 3 with blue gear set and degrees
	 *  Motor rotations_motor(4, pros::v5::MotorGears::green, pros::v5::MotorUnits::rotations); port 4 w/ rotations
 	 *  
 	 * }
 	 * \endcode
	 * 
	 */
	explicit Motor(const std::int8_t port, const pros::v5::MotorGears gearset = pros::v5::MotorGears::green,
	               const pros::v5::MotorUnits encoder_units = pros::v5::MotorUnits::degrees);

	
	/// \name Motor movement functions
	/// These functions allow programmers to make motors move
	///@{

	/**
	 * Sets the voltage for the motor from -127 to 127.
	 *
	 * This is designed to map easily to the input from the controller's analog
	 * stick for simple opcontrol use. The actual behavior of the motor is
	 * analogous to use of pros::Motor::move().
	 *
	 * This function uses the following values of errno when an error state is
	 * reached:
	 * ENODEV - The port cannot be configured as a motor
	 *
	 * \param voltage
	 *        The new motor voltage from -127 to 127
	 *
	 * \return 1 if the operation was successful or PROS_ERR if the operation
	 * failed, setting errno.
	 *
	 * \b Example
	 * \code
	 * void opcontrol() {
	 *   pros::Motor motor (1, E_MOTOR_GEARSET_18);
	 *   pros::Controller master (E_CONTROLLER_MASTER);
	 *   while (true) {
	 *     motor = master.get_analog(E_CONTROLLER_ANALOG_LEFT_Y);
	 *     pros::delay(2);
	 *   }
	 * }
	 * \endcode
	 */
	std::int32_t operator=(std::int32_t voltage) const;

	/**
	 * Sets the voltage for the motor from -127 to 127.
	 *
	 * This is designed to map easily to the input from the controller's analog
	 * stick for simple opcontrol use. The actual behavior of the motor is
	 * analogous to use of motor_move().
	 *
	 * This function uses the following values of errno when an error state is
	 * reached:
	 * ENODEV - The port cannot be configured as a motor
	 *
	 * \param voltage
	 *        The new motor voltage from -127 to 127
	 *
	 * \return 1 if the operation was successful or PROS_ERR if the operation
	 * failed, setting errno.
	 *
	 * \b Example
	 * \code
	 * void opcontrol() {
	 *   pros::Motor Motor (1);
	 *   pros::Controller master (E_CONTROLLER_MASTER);
	 *   while (true) {
	 *     motor.move(master.get_analog(E_CONTROLLER_ANALOG_LEFT_Y));
	 *     pros::delay(2);
	 *   }
	 * }
	 * \endcode
	 */
	std::int32_t move(std::int32_t voltage) const;

	/**
	 * Sets the target absolute position for the motor to move to.
	 *
	 * This movement is relative to the position of the motor when initialized or
	 * the position when it was most recently reset with
	 * pros::Motor::set_zero_position().
	 *
	 * \note This function simply sets the target for the motor, it does not block
	 * program execution until the movement finishes.
	 * 
	 *
	 * This function uses the following values of errno when an error state is
	 * reached:
	 * ENODEV - The port cannot be configured as a motor
	 *
	 * \param position
	 *        The absolute position to move to in the motor's encoder units
	 * \param velocity
	 *        The maximum allowable velocity for the movement in RPM
	 *
	 * \return 1 if the operation was successful or PROS_ERR if the operation
	 * failed, setting errno.
	 *
	 * \b Example
	 * \code
	 * void autonomous() {
	 *   pros::Motor motor (1);
	 *   motor.move_absolute(100, 100); // Moves 100 units forward
	 *   while (!((motor.get_position() < 105) && (motor.get_position() > 95))) {
	 *     // Continue running this loop as long as the motor is not within +-5 units of its goal
	 *     pros::delay(2);
	 *   }
	 *   motor.move_absolute(100, 100); // This does not cause a movement
	 *   while (!((motor.get_position() < 105) && (motor.get_position() > 95))) {
	 *     pros::delay(2);
	 *   }
	 *   motor.tare_position();
	 *   motor.move_absolute(100, 100); // Moves 100 units forward
	 *   while (!((motor.get_position() < 105) && (motor.get_position() > 95))) {
	 *     pros::delay(2);
	 *   }
	 * }
	 * \endcode
	 */
	std::int32_t move_absolute(const double position, const std::int32_t velocity) const;

	/**
	 * Sets the relative target position for the motor to move to.
	 *
	 * This movement is relative to the current position of the motor as given in
	 * pros::Motor::motor_get_position(). Providing 10.0 as the position parameter
	 * would result in the motor moving clockwise 10 units (counter clockwise if reversed),
	 *  no matter what the current position is.
	 *
	 * \note This function simply sets the target for the motor, it does not block
	 * program execution until the movement finishes.
	 *
	 * This function uses the following values of errno when an error state is
	 * reached:
	 * ENODEV - The port cannot be configured as a motor
	 *
	 * \param position
	 *        The relative position to move to in the motor's encoder units
	 * \param velocity
	 *        The maximum allowable velocity for the movement in RPM
	 *
	 * \return 1 if the operation was successful or PROS_ERR if the operation
	 * failed, setting errno.
	 *
	 * \b Example
	 * \code
	 * void autonomous() {
	 *   pros::Motor motor (1);
	 *   motor.move_relative(100, 100); // Moves 100 units forward
	 *   while (!((motor.get_position() < 105) && (motor.get_position() > 95))) {
	 *     // Continue running this loop as long as the motor is not within +-5 units of its goal
	 *     pros::delay(2);
	 *   }
	 *   motor.move_relative(100, 100); // Also moves 100 units forward
	 *   while (!((motor.get_position() < 205) && (motor.get_position() > 195))) {
	 *     pros::delay(2);
	 *   }
	 * }
	 * \endcode
	 */
	std::int32_t move_relative(const double position, const std::int32_t velocity) const;

	/**
	 * Sets the velocity for the motor.
	 *
	 * This velocity corresponds to different actual speeds depending on the
	 * gearset used for the motor. This results in a range of +-100 for
	 * E_MOTOR_GEARSET_36, +-200 for E_MOTOR_GEARSET_18, and +-600 for
	 * E_MOTOR_GEARSET_6. The velocity is held with PID to ensure consistent
	 * speed, as opposed to setting the motor's voltage.
	 *
	 * This function uses the following values of errno when an error state is
	 * reached:
	 * ENODEV - The port cannot be configured as a motor
	 *
	 * \param velocity
	 *        The new motor velocity from -+-100, +-200, or +-600 depending on the
	 *        motor's gearset
	 *
	 * \return 1 if the operation was successful or PROS_ERR if the operation
	 * failed, setting errno.
	 *
	 * \b Example
	 * \code
	 * void autonomous() {
	 *   pros::Motor motor (1);
	 *   motor.move_velocity(100);
	 *   pros::delay(1000); // Move at 100 RPM for 1 second
	 *   motor.move_velocity(0);
	 * }
	 * \endcode
	 */
	std::int32_t move_velocity(const std::int32_t velocity) const;

	/**
	 * Sets the output voltage for the motor from -12000 to 12000 in millivolts.
	 *
	 * This function uses the following values of errno when an error state is
	 * reached:
	 * ENODEV - The port cannot be configured as a motor
	 *
	 * \param port
	 *        The V5 port number from 1-21
	 * \param voltage
	 *        The new voltage value from -12000 to 12000
	 *
	 * \return 1 if the operation was successful or PROS_ERR if the operation
	 * failed, setting errno.
	 *
	 * \b Example
	 * \code
	 * void autonomous() {
	 *   motor.move_voltage(12000);
	 *   pros::delay(1000); // Move at max voltage for 1 second
	 *   motor.move_voltage(0);
	 * }
	 * \endcode
	 */
	std::int32_t move_voltage(const std::int32_t voltage) const;
		
	/**
	 * Stops the motor using the currently configured brake mode.
	 * 
	 * This function sets motor velocity to zero, which will cause it to act
	 * according to the set brake mode. If brake mode is set to MOTOR_BRAKE_HOLD,
	 * this function may behave differently than calling move_absolute(0)
	 * or motor_move_relative(0).
	 *
	 * This function uses the following values of errno when an error state is
	 * reached:
	 * ENODEV - The port cannot be configured as a motor
	* 
	* \return 1 if the operation was successful or PROS_ERR if the operation
	* failed, setting errno.
	* 
	* \b Example
	* \code 
	*  void autonomous() {
	*	Motor motor(1);
	*   motor.move_voltage(12000);
	*   pros::delay(1000); // Move at max voltage for 1 second
	*   motor.brake();
	* }
	* \endcode
	*/
	std::int32_t brake(void) const;

	/**
	 * Changes the output velocity for a profiled movement (motor_move_absolute or
	 * motor_move_relative). This will have no effect if the motor is not following
	 * a profiled movement.
	 *
	 * This function uses the following values of errno when an error state is
	 * reached:
	 * ENODEV - The port cannot be configured as a motor
	 *
	 * \param velocity
	 *        The new motor velocity from +-100, +-200, or +-600 depending on the
	 *        motor's gearset
	 *
	 * \return 1 if the operation was successful or PROS_ERR if the operation
	 * failed, setting errno.
	 * 
	 * \b Example
	 * \code
	 * void autonomous() {
	 * 	 pros::Motor motor (1);
	 *   motor.move_absolute(100, 100);
	 *   pros::delay(100);
	 *   motor.modify_profiled_velocity(0); // Stop the motor early
	 * }
	 * \endcode
	 */
	std::int32_t modify_profiled_velocity(const std::int32_t velocity) const;

	/**
	 * Gets the target position set for the motor by the user
	 *
	 * \note This is one of many Motor functions that takes in an optional index parameter. 
	 * 		 This parameter can be ignored by most users but exists to give a shared base class
	 * 		 for motors and motor groups
	 * 
	 * This function uses the following values of errno when an error state is
	 * reached:
	 * ENODEV - The port cannot be configured as a motor
	 * EOVERFLOW - The index is non 0
	 * 
	 * \param index Optional parameter. 
	 * 		  The zero-indexed index of the motor to get the target position of.
	 * 		  By default index is 0, and will return an error for a non-zero index
	 *
	 * \return The target position in its encoder units or PROS_ERR_F if the
	 * operation failed, setting errno.
	 *
	 * \b Example
	 * \code
	 * void autonomous() {
	 *   pros::Motor motor (1);
	 *   motor.move_absolute(100, 100);
	 *   std::cout << "Motor Target: " << motor.get_target_position();
	 *   // Prints 100
	 * }
	 * \endcode
	 */
	double get_target_position(const std::uint8_t index = 0) const;

	/**
	 * Gets the velocity commanded to the motor by the user at the index specified.
	 *
	 * \note This is one of many Motor functions that takes in an optional index parameter. 
	 * 		 This parameter can be ignored by most users but exists to give a shared base class
	 * 		 for motors and motor groups
	 * 
	 * This function uses the following values of errno when an error state is
	 * reached:
	 * ENODEV - The port cannot be configured as a motor
	 * EOVERFLOW - The index is non 0
	 * 
	 * \param index Optional parameter. 
	 * 		  The zero-indexed index of the motor to get the target position of.
	 * 		  By default index is 0, and will return an error for a non-zero index
	 * 
	 * \return The commanded motor velocity from +-100, +-200, or +-600, or
	 * PROS_ERR if the operation failed, setting errno.
	 *
	 * \b Example
	 * \code
	 * void opcontrol() {
	 *   pros::Motor motor (1);
	 *   pros::Controller master (E_CONTROLLER_MASTER);
	 *   while (true) {
	 *     motor.move_velocity(master.get_analog(E_CONTROLLER_ANALOG_LEFT_Y));
	 *     std::cout << "Motor Velocity: " << motor.get_target_velocity();
	 *     // Prints the value of E_CONTROLLER_ANALOG_LEFT_Y
	 *     pros::delay(2);
	 *   }
	 * }
	 * \endcode
	 */
	std::int32_t get_target_velocity(const std::uint8_t index = 0) const;

	///@}

	/// \name Motor telemetry functions
	/// These functions allow programmers to collect telemetry from motors
	///@{

	/**
	 * Gets the actual velocity of the motor.
	 *
	 * \note This is one of many Motor functions that takes in an optional index parameter. 
	 * 		 This parameter can be ignored by most users but exists to give a shared base class
	 * 		 for motors and motor groups
	 * 
	 * This function uses the following values of errno when an error state is
	 * reached:
	 * ENODEV - The port cannot be configured as a motor
	 * EOVERFLOW - The index is non 0
	 * 
	 * \param index Optional parameter. 
	 * 		  The zero-indexed index of the motor to get the target position of.
	 * 		  By default index is 0, and will return an error for a non-zero index 
	 * 
	 * \return The motor's actual velocity in RPM or PROS_ERR_F if the operation
	 * failed, setting errno.
	 *
	 * \b Example
	 * \code
	 * void opcontrol() {
	 *   pros::Motor motor (1);
	 *   while (true) {
	 *     motor = controller_get_analog(E_CONTROLLER_MASTER, E_CONTROLLER_ANALOG_LEFT_Y);
	 *     printf("Actual velocity: %lf\n", motor.get_actual_velocity());
	 *     pros::delay(2);
	 *   }
	 * }
	 * \endcode
	 */
	double get_actual_velocity(const std::uint8_t index = 0) const;

	/**
	 * Gets the current drawn by the motor in mA.
	 * 
	 * \note This is one of many Motor functions that takes in an optional index parameter. 
	 * 		 This parameter can be ignored by most users but exists to give a shared base class
	 * 		 for motors and motor groups
	 * 
	 * This function uses the following values of errno when an error state is
	 * reached:
	 * 
	 * ENODEV - The port cannot be configured as a motor
	 * 
	 * EOVERFLOW - The index is non 0
	 * 
	 * \param index Optional parameter. 
	 * 		  The zero-indexed index of the motor to get the target position of.
	 * 		  By default index is 0, and will return an error for a non-zero index
	 * 
	 * \return The motor's current in mA or PROS_ERR if the operation failed,
	 * setting errno.
	 *
	 * \b Example
	 * \code
	 * void opcontrol() {
	 *   pros::Motor motor (1);
	 *   pros::Controller master (E_CONTROLLER_MASTER);
	 *   while (true) {
	 *     motor = master.get_analog(E_CONTROLLER_ANALOG_LEFT_Y);
	 *     std::cout << "Motor Current Draw: " << motor.get_current_draw();
	 *     pros::delay(2);
	 *   }
	 * }
	 * \endcode
	 */
	std::int32_t get_current_draw(const std::uint8_t index = 0) const;

	/**
	 * Gets the direction of movement for the motor.
	 *
	 * \note This is one of many Motor functions that takes in an optional index parameter. 
	 * 		 This parameter can be ignored by most users but exists to give a shared base class
	 * 		 for motors and motor groups
	 * 
	 * This function uses the following values of errno when an error state is
	 * reached:
	 * 
	 * ENODEV - The port cannot be configured as a motor
	 * 
	 * EOVERFLOW - The index is non 0
	 * 
	 * \param index Optional parameter. 
	 * 		  The zero-indexed index of the motor to get the target position of.
	 * 		  By default index is 0, and will return an error for a non-zero index
	 * 
	 * \return 1 for moving in the positive direction, -1 for moving in the
	 * negative direction, and PROS_ERR if the operation failed, setting errno.
	 *
	 * \b Example
	 * \code
	 * void opcontrol() {
	 *   pros::Motor motor (1);
	 *   pros::Controller master (E_CONTROLLER_MASTER);
	 *   while (true) {
	 *     motor = master.get_analog(E_CONTROLLER_ANALOG_LEFT_Y);
	 *     std::cout << "Motor Direction: " << motor.get_direction();
	 *     pros::delay(2);
	 *   }
	 * }
	 * \endcode
	 */
	std::int32_t get_direction(const std::uint8_t index = 0) const;

	/**
	 * Gets the efficiency of the motor in percent.
	 *
	 * An efficiency of 100% means that the motor is moving electrically while
	 * drawing no electrical power, and an efficiency of 0% means that the motor
	 * is drawing power but not moving.
	 *
	 * 
	 * \note This is one of many Motor functions that takes in an optional index parameter. 
	 * 		 This parameter can be ignored by most users but exists to give a shared base class
	 * 		 for motors and motor groups
	 * 
	 * This function uses the following values of errno when an error state is
	 * reached:
	 * 
	 * ENODEV - The port cannot be configured as a motor
	 * 
	 * EOVERFLOW - The index is non 0
	 * 
	 * \param index Optional parameter. 
	 * 		  The zero-indexed index of the motor to get the target position of.
	 * 		  By default index is 0, and will return an error for a non-zero index
	 *
	 * \return The motor's efficiency in percent or PROS_ERR_F if the operation
	 * failed, setting errno.
	 *
	 * \b Example
	 * \code
	 * void opcontrol() {
	 *   pros::Motor motor (1);
	 *   pros::Controller master (E_CONTROLLER_MASTER);
	 *   while (true) {
	 *     motor = master.get_analog(E_CONTROLLER_ANALOG_LEFT_Y);
	 *     std::cout << "Motor Efficiency: " << motor.get_efficiency();
	 *     pros::delay(2);
	 *   }
	 * }
	 * \endcode
	 */
	double get_efficiency(const std::uint8_t index = 0) const;

	/**
	 * Gets the faults experienced by the motor.
	 *
	 * Compare this bitfield to the bitmasks in pros::motor_fault_e_t.
	 *
	 * \note This is one of many Motor functions that takes in an optional index parameter. 
	 * 		 This parameter can be ignored by most users but exists to give a shared base class
	 * 		 for motors and motor groups
	 * 
	 * This function uses the following values of errno when an error state is
	 * reached:
	 * 
	 * ENODEV - The port cannot be configured as a motor
	 * 
	 * EOVERFLOW - The index is non 0
	 * 
	 * \param index Optional parameter. 
	 * 		  The zero-indexed index of the motor to get the target position of.
	 * 		  By default index is 0, and will return an error for a non-zero index
	 *
	 *
	 * \return A bitfield containing the motor's faults.
	 *
	 * \b Example
	 * \code
	 * void opcontrol() {
	 *   pros::Motor motor (1);
	 *   pros::Controller master (E_CONTROLLER_MASTER);
	 *   while (true) {
	 *     motor = master.get_analog(E_CONTROLLER_ANALOG_LEFT_Y);
	 *     std::cout << "Motor Faults: " << motor.get_faults();pros::delay(2);
	 *   }
	 * }
	 * \endcode
	 */
	std::uint32_t get_faults(const std::uint8_t index = 0) const;
	
	/**
	 * Gets the flags set by the motor's operation.
	 *
	 * Compare this bitfield to the bitmasks in pros::motor_flag_e_t.
	 *
	 * \note This is one of many Motor functions that takes in an optional index parameter. 
	 * 		 This parameter can be ignored by most users but exists to give a shared base class
	 * 		 for motors and motor groups
	 * 
	 * This function uses the following values of errno when an error state is
	 * reached:
	 * 
	 * ENODEV - The port cannot be configured as a motor
	 * 
	 * EOVERFLOW - The index is non 0
	 * 
	 * \param index Optional parameter. 
	 * 		  The zero-indexed index of the motor to get the target position of.
	 * 		  By default index is 0, and will return an error for a non-zero index
	 *
	 * \return A bitfield containing the motor's flags.
	 *
	 * \b Example
	 * \code
	 * void opcontrol() {
	 *   pros::Motor motor (1);
	 *   pros::Controller master (E_CONTROLLER_MASTER);
	 *   while (true) {
	 *     motor = master.get_analog(E_CONTROLLER_ANALOG_LEFT_Y);
	 *     std::cout << "Motor Faults: " << motor.get_faults();
	 *     pros::delay(2);
	 *   }
	 * }
	 * \endcode
	 */
	std::uint32_t get_flags(const std::uint8_t index = 0) const;

	/**
	 * Gets the absolute position of the motor in its encoder units.
	 *
	 * \note This is one of many Motor functions that takes in an optional index parameter. 
	 * 		 This parameter can be ignored by most users but exists to give a shared base class
	 * 		 for motors and motor groups
	 * 
	 * This function uses the following values of errno when an error state is
	 * reached:
	 * 
	 * ENODEV - The port cannot be configured as a motor
	 * 
	 * EOVERFLOW - The index is non 0
	 * 
	 * \param index Optional parameter. 
	 * 		  The zero-indexed index of the motor to get the target position of.
	 * 		  By default index is 0, and will return an error for a non-zero index
	 *
	 * \return The motor's absolute position in its encoder units or PROS_ERR_F
	 * if the operation failed, setting errno.
	 *
	 * \b Example
	 * \code
	 * void opcontrol() {
	 *   pros::Motor motor (1);
	 *   pros::Controller master (E_CONTROLLER_MASTER);
	 *   while (true) {
	 *     motor = master.get_analog(E_CONTROLLER_ANALOG_LEFT_Y);
	 *     std::cout << "Motor Position: " << motor.get_position();
	 *     pros::delay(2);
	 *   }
	 * }
	 * \endcode
	 */
	double get_position(const std::uint8_t index = 0) const;

	/**
	 * Gets the power drawn by the motor in Watts.
	 *
	 * \note This is one of many Motor functions that takes in an optional index parameter. 
	 * 		 This parameter can be ignored by most users but exists to give a shared base class
	 * 		 for motors and motor groups
	 * 
	 * This function uses the following values of errno when an error state is
	 * reached:
	 * 
	 * ENODEV - The port cannot be configured as a motor
	 * 
	 * EOVERFLOW - The index is non 0
	 * 
	 * \param index Optional parameter. 
	 * 		  The zero-indexed index of the motor to get the target position of.
	 * 		  By default index is 0, and will return an error for a non-zero index
	 * 
	 * \return The motor's power draw in Watts or PROS_ERR_F if the operation
	 * failed, setting errno.
	 *
	 * \b Example
	 * \code
	 * void opcontrol() {
	 *   pros::Motor motor (1);
	 *   pros::Controller master (E_CONTROLLER_MASTER);
	 *   while (true) {
	 *     motor = master.get_analog(E_CONTROLLER_ANALOG_LEFT_Y);
	 *     std::cout << "Motor Power: " << motor.get_power();
	 *     pros::delay(2);
	 *   }
	 * }
	 * \endcode
	 */
	double get_power(const std::uint8_t index = 0) const;

	/**
	 * Gets the raw encoder count of the motor at a given timestamp.
	 *
	 * \note This is one of many Motor functions that takes in an optional index parameter. 
	 * 		 This parameter can be ignored by most users but exists to give a shared base class
	 * 		 for motors and motor groups
	 * 
	 * This function uses the following values of errno when an error state is
	 * reached:
	 * 
	 * ENODEV - The port cannot be configured as a motor
	 * 
	 * EOVERFLOW - The index is non 0
	 * 
	 * 
	 * \param timestamp
	 *            A pointer to a time in milliseconds for which the encoder count
	 *            will be returned. If NULL, the timestamp at which the encoder
	 *            count was read will not be supplied
	 * 
	 * \param index Optional parameter. 
	 * 		  The zero-indexed index of the motor to get the target position of.
	 * 		  By default index is 0, and will return an error for a non-zero index
	 *
	 *  
	 *
	 * \return The raw encoder count at the given timestamp or PROS_ERR if the
	 * operation failed.
	 *
	 * \b Example
	 * \code
	 * void opcontrol() {
	 *   std::uint32_t now = pros::millis();
	 *   pros::Motor motor (1);
	 *   pros::Controller master (E_CONTROLLER_MASTER);
	 *   while (true) {
	 *     motor = master.get_analog(E_CONTROLLER_ANALOG_LEFT_Y);
	 *     std::cout << "Motor Position: " << motor.get_raw_position(&now);
	 *     pros::delay(2);
	 *   }
	 * }
	 * \endcode
	 */
	std::int32_t get_raw_position(std::uint32_t* const timestamp, const std::uint8_t index = 0) const;

	/**
	 * Gets the temperature of the motor in degrees Celsius.
	 
	 * \note This is one of many Motor functions that takes in an optional index parameter. 
	 * 		 This parameter can be ignored by most users but exists to give a shared base class
	 * 		 for motors and motor groups
	 * 
	 * This function uses the following values of errno when an error state is
	 * reached:
	 * 
	 * ENODEV - The port cannot be configured as a motor
	 * 
	 * EOVERFLOW - The index is non 0
	 * 
	 * \param index Optional parameter. 
	 * 		  The zero-indexed index of the motor to get the target position of.
	 * 		  By default index is 0, and will return an error for a non-zero index
	 *
	 * \return The motor's temperature in degrees Celsius or PROS_ERR_F if the
	 * operation failed, setting errno.
	 *
	 * \b Example
	 * \code
	 * void opcontrol() {
	 *   pros::Motor motor (1);
	 *   pros::Controller master (E_CONTROLLER_MASTER);
	 *   while (true) {
	 *     motor = master.get_analog(E_CONTROLLER_ANALOG_LEFT_Y);
	 *     std::cout << "Motor Temperature: " << motor.get_temperature();
	 *     pros::delay(2);
	 *   }
	 * }
	 * \endcode
	 */
	double get_temperature(const std::uint8_t index = 0) const;

	/**
	 * Gets the torque generated by the motor in Newton Meters (Nm).
	 *
	 * \note This is one of many Motor functions that takes in an optional index parameter. 
	 * 		 This parameter can be ignored by most users but exists to give a shared base class
	 * 		 for motors and motor groups
	 * 
	 * This function uses the following values of errno when an error state is
	 * reached:
	 * 
	 * ENODEV - The port cannot be configured as a motor
	 * 
	 * EOVERFLOW - The index is non 0
	 * 
	 * \param index Optional parameter. 
	 * 		  The zero-indexed index of the motor to get the target position of.
	 * 		  By default index is 0, and will return an error for a non-zero index
	 *
	 * \return The motor's torque in Nm or PROS_ERR_F if the operation failed,
	 * setting errno.
	 *
	 * \b Example
	 * \code
	 * void opcontrol() {
	 *   pros::Motor motor (1);
	 *   pros::Controller master (E_CONTROLLER_MASTER);
	 *   while (true) {
	 *     motor = master.get_analog(E_CONTROLLER_ANALOG_LEFT_Y);
	 *     std::cout << "Motor Torque: " << motor.get_torque();
	 *     pros::delay(2);
	 *   }
	 * }
	 * \endcode
	 */
	double get_torque(const std::uint8_t index = 0) const;

	/**
	 * Gets the voltage delivered to the motor in millivolts.
	 *
	 * \note This is one of many Motor functions that takes in an optional index parameter. 
	 * 		 This parameter can be ignored by most users but exists to give a shared base class
	 * 		 for motors and motor groups
	 * 
	 * This function uses the following values of errno when an error state is
	 * reached:
	 * 
	 * ENODEV - The port cannot be configured as a motor
	 * 
	 * EOVERFLOW - The index is non 0
	 * 
	 * \param index Optional parameter. 
	 * 		  The zero-indexed index of the motor to get the target position of.
	 * 		  By default index is 0, and will return an error for a non-zero index
	 * 
	 * \return The motor's voltage in mV or PROS_ERR_F if the operation failed,
	 * setting errno.
	 *
	 * \b Example
	 * \code
	 * void opcontrol() {
	 *   pros::Motor motor (1);
	 *   pros::Controller master (E_CONTROLLER_MASTER);
	 *   while (true) {
	 *     motor = master.get_analog(E_CONTROLLER_ANALOG_LEFT_Y);
	 *     std::cout << "Motor Voltage: " << motor.get_voltage();
	 *     pros::delay(2);
	 *   }
	 * }
	 * \endcode
	 */
	std::int32_t get_voltage(const std::uint8_t index = 0) const;

	/**
	 * Checks if the motor is drawing over its current limit.
	 *
	 * \note This is one of many Motor functions that takes in an optional index parameter. 
	 * 		 This parameter can be ignored by most users but exists to give a shared base class
	 * 		 for motors and motor groups
	 * 
	 * This function uses the following values of errno when an error state is
	 * reached:
	 * 
	 * ENODEV - The port cannot be configured as a motor
	 * 
	 * EOVERFLOW - The index is non 0
	 * 
	 * \param index Optional parameter. 
	 * 		  The zero-indexed index of the motor to get the target position of.
	 * 		  By default index is 0, and will return an error for a non-zero index
	 *
	 * \return 1 if the motor's current limit is being exceeded and 0 if the
	 * current limit is not exceeded, or PROS_ERR if the operation failed, setting
	 * errno.
	 *
	 * \b Example
	 * \code
	 * void opcontrol() {
	 *   pros::Motor motor (1);
	 *   pros::Controller master (E_CONTROLLER_MASTER);
	 *   while (true) {
	 *     motor = master.get_analog(E_CONTROLLER_ANALOG_LEFT_Y);
	 *     std::cout << "Is the motor over its current limit?: " << motor.is_over_current();
	 *     pros::delay(2);
	 *   }
	 * }
	 * \endcode
	 */
	std::int32_t is_over_current(const std::uint8_t index = 0) const;

	/**
	 * Gets the temperature limit flag for the motor.
	 *
	 * \note This is one of many Motor functions that takes in an optional index parameter. 
	 * 		 This parameter can be ignored by most users but exists to give a shared base class
	 * 		 for motors and motor groups
	 * 
	 * This function uses the following values of errno when an error state is
	 * reached:
	 * 
	 * ENODEV - The port cannot be configured as a motor
	 * 
	 * EOVERFLOW - The index is non 0
	 * 
	 * \param index Optional parameter. 
	 * 		  The zero-indexed index of the motor to get the target position of.
	 * 		  By default index is 0, and will return an error for a non-zero index
	 * 
	 * \return 1 if the temperature limit is exceeded and 0 if the temperature is
	 * below the limit, or PROS_ERR if the operation failed, setting errno.
	 *
	 * \b Example
	 * \code
	 * void opcontrol() {
	 *   pros::Motor motor (1);
	 *   pros::Controller master (E_CONTROLLER_MASTER);
	 *   while (true) {
	 *     motor = master.get_analog(E_CONTROLLER_ANALOG_LEFT_Y);
	 *     std::cout << "Is the motor over its temperature limit?: " << motor.is_over_temp();
	 *     pros::delay(2);
	 *   }
	 * }
	 * \endcode
	 */
	std::int32_t is_over_temp(const std::uint8_t index = 0) const;

	///@}

	/// \name Motor configuration functions
	/// These functions allow programmers to configure the behavior of motors
	///@{

	/**
	 * Gets the brake mode that was set for the motor.
	 *
	 * \note This is one of many Motor functions that takes in an optional index parameter. 
	 * 		 This parameter can be ignored by most users but exists to give a shared base class
	 * 		 for motors and motor groups
	 * 
	 * This function uses the following values of errno when an error state is
	 * reached:
	 * 
	 * ENODEV - The port cannot be configured as a motor
	 * 
	 * EOVERFLOW - The index is non 0
	 * 
	 * \param index Optional parameter. 
	 * 		  The zero-indexed index of the motor to get the target position of.
	 * 		  By default index is 0, and will return an error for a non-zero index
	 *
	 * \return One of Motor_Brake, according to what was set for the
	 * motor, or E_MOTOR_BRAKE_INVALID if the operation failed, setting errno.
	 *
	 * \b Example
	 * \code
	 * void initialize() {
	 *   pros::Motor motor (1);
	 *   motor.set_brake_mode(pros::E_MOTOR_BRAKE_HOLD);
	 *   std::cout << "Brake Mode: " << motor.get_brake_mode();
	 * }
	 * \endcode
	 */
	MotorBrake get_brake_mode(const std::uint8_t index = 0) const;

	/**
	 * Gets the current limit for the motor in mA.
	 *
	 * \note This is one of many Motor functions that takes in an optional index parameter. 
	 * 		 This parameter can be ignored by most users but exists to give a shared base class
	 * 		 for motors and motor groups
	 * 
	 * This function uses the following values of errno when an error state is
	 * reached:
	 * 
	 * ENODEV - The port cannot be configured as a motor
	 * 
	 * EOVERFLOW - The index is non 0
	 * 
	 * \param index Optional parameter. 
	 * 		  The zero-indexed index of the motor to get the target position of.
	 * 		  By default index is 0, and will return an error for a non-zero index
	 * 
	 * \return The motor's current limit in mA or PROS_ERR if the operation failed,
	 * setting errno.
	 *
	 * \b Example
	 * \code
	 * void opcontrol() {
	 *   pros::Motor motor (1);
	 *   while (true) {
	 *     std::cout << "Motor Current Limit: " << motor.get_current_limit();
	 *     pros::delay(2);
	 *   }
	 * }
	 * \endcode
	 */
	std::int32_t get_current_limit(const std::uint8_t index = 0) const;
	
	/**
	 * Gets the encoder units that were set for the motor.
	 *
	 * \note This is one of many Motor functions that takes in an optional index parameter. 
	 * 		 This parameter can be ignored by most users but exists to give a shared base class
	 * 		 for motors and motor groups
	 * 
	 * This function uses the following values of errno when an error state is
	 * reached:
	 * 
	 * ENODEV - The port cannot be configured as a motor
	 * 
	 * EOVERFLOW - The index is non 0
	 * 
	 * \param index Optional parameter. 
	 * 		  The zero-indexed index of the motor to get the target position of.
	 * 		  By default index is 0, and will return an error for a non-zero index
	 *
	 * \return One of Motor_Units according to what is set for the
	 * motor or E_MOTOR_ENCODER_INVALID if the operation failed.
	 *
	 * \b Example
	 * \code
	 * void initialize() {
	 *   pros::Motor motor (1, E_MOTOR_GEARSET_06, E_MOTOR_ENCODER_COUNTS);
	 *   std::cout << "Motor Encoder Units: " << motor.get_encoder_units();
	 * }
	 * \endcode
	 */
	MotorUnits get_encoder_units(const std::uint8_t index = 0) const;

	/**
	 * Gets the gearset that was set for the motor.
	 *
	 * \note This is one of many Motor functions that takes in an optional index parameter. 
	 * 		 This parameter can be ignored by most users but exists to give a shared base class
	 * 		 for motors and motor groups
	 * 
	 * This function uses the following values of errno when an error state is
	 * reached:
	 * 
	 * ENODEV - The port cannot be configured as a motor
	 * 
	 * EOVERFLOW - The index is non 0
	 * 
	 * \param index Optional parameter. 
	 * 		  The zero-indexed index of the motor to get the target position of.
	 * 		  By default index is 0, and will return an error for a non-zero index
	 *
	 * \return One of Motor_Gears according to what is set for the motor,
	 * or pros::Motor_Gears::invalid if the operation failed.
	 *
	 * \b Example
	 * \code
	 * void initialize() {
	 *   pros::Motor motor (1, E_MOTOR_GEARSET_06, E_MOTOR_ENCODER_COUNTS);
	 *   std::cout << "Motor Gearing: " << motor.get_gearing();
	 * }
	 * \endcode
	 */
	MotorGears get_gearing(const std::uint8_t index = 0) const;

	/**
	 * Gets the voltage limit set by the user.
	 *
	 * Default value is 0V, which means that there is no software limitation
	 * imposed on the voltage.
	 *
	 * \note This is one of many Motor functions that takes in an optional index parameter. 
	 * 		 This parameter can be ignored by most users but exists to give a shared base class
	 * 		 for motors and motor groups
	 * 
	 * This function uses the following values of errno when an error state is
	 * reached:
	 * 
	 * ENODEV - The port cannot be configured as a motor
	 * 
	 * EOVERFLOW - The index is non 0
	 * 
	 * \param index Optional parameter. 
	 * 		  The zero-indexed index of the motor to get the target position of.
	 * 		  By default index is 0, and will return an error for a non-zero index
	 *
	 * \b Example
	 * \code
	 * void initialize() {
	 *   pros::Motor motor (1);
	 *   std::cout << "Motor Voltage Limit: " << motor.get_voltage_limit();
	 * }
	 * \endcode
	 */
	std::int32_t get_voltage_limit(const std::uint8_t index = 0) const;

	/**
	 * Gets whether the motor is reversed or not
	 *
	 * \note This is one of many Motor functions that takes in an optional index parameter. 
	 * 		 This parameter can be ignored by most users but exists to give a shared base class
	 * 		 for motors and motor groups
	 * 
	 * This function uses the following values of errno when an error state is
	 * reached:
	 *  
	 * EOVERFLOW - The index is non 0
	 * 
	 * \param index Optional parameter. 
	 * 		  The zero-indexed index of the motor to get the target position of.
	 * 		  By default index is 0, and will return an error for a non-zero index
	 *
	 * \return 1 if the motor has been reversed and 0 if the motor was not
	 * reversed, or PROS_ERR if the operation failed, setting errno.
	 *
	 * \b Example
	 * \code
	 * void initialize() {
	 *   pros::Motor motor (1);
	 *   std::cout << "Is the motor reversed? " << motor.is_reversed();
	 *   // Prints "0"
	 * }
	 * \endcode
	 */
	std::int32_t is_reversed(const std::uint8_t index = 0) const;

	/**
	 * Sets one of Motor_Brake to the motor.
	 * \note This is one of many Motor functions that takes in an optional index parameter. 
	 * 		 This parameter can be ignored by most users but exists to give a shared base class
	 * 		 for motors and motor groups
	 * 
	 * This function uses the following values of errno when an error state is
	 * reached:
	 * 
	 * ENODEV - The port cannot be configured as a motor
	 * 
	 * EOVERFLOW - The index is non 0
	 * 
	 * 
	 * \param mode
	 *        The Motor_Brake to set for the motor
	 * 
	 * \param index Optional parameter. 
	 * 		  The zero-indexed index of the motor to get the target position of.
	 * 		  By default index is 0, and will return an error for a non-zero index
	 *
	 * \return 1 if the operation was successful or PROS_ERR if the operation
	 * failed, setting errno.
	 *
	 * \b Example
	 * \code
	 * void initialize() {
	 *   pros::Motor motor (1);
	 *   motor.set_brake_mode(pros::E_MOTOR_BRAKE_HOLD);
	 *   std::cout << "Brake Mode: " << motor.get_brake_mode();
	 * }
	 * \endcode
	 */
	std::int32_t set_brake_mode(const MotorBrake mode, const std::uint8_t index = 0) const;
	/**
	 * Sets one of Motor_Brake to the motor.
	 * \note This is one of many Motor functions that takes in an optional index parameter. 
	 * 		 This parameter can be ignored by most users but exists to give a shared base class
	 * 		 for motors and motor groups
	 * 
	 * This function uses the following values of errno when an error state is
	 * reached:
	 * 
	 * ENODEV - The port cannot be configured as a motor
	 * 
	 * EOVERFLOW - The index is non 0
	 * 
	 * 
	 * \param mode
	 *        The Motor_Brake to set for the motor
	 * 
	 * \param index Optional parameter. 
	 * 		  The zero-indexed index of the motor to get the target position of.
	 * 		  By default index is 0, and will return an error for a non-zero index
	 *
	 * \return 1 if the operation was successful or PROS_ERR if the operation
	 * failed, setting errno.
	 *
	 * \b Example
	 * \code
	 * void initialize() {
	 *   pros::Motor motor (1);
	 *   motor.set_brake_mode(pros::E_MOTOR_BRAKE_HOLD);
	 *   std::cout << "Brake Mode: " << motor.get_brake_mode();
	 * }
	 * \endcode
	 */
	std::int32_t set_brake_mode(const pros::motor_brake_mode_e_t mode, const std::uint8_t index = 0) const;

	/**
	 * Sets the current limit for the motor in mA.
	 *
	 * \note This is one of many Motor functions that takes in an optional index parameter. 
	 * 		 This parameter can be ignored by most users but exists to give a shared base class
	 * 		 for motors and motor groups
	 * 
	 * This function uses the following values of errno when an error state is
	 * reached:
	 * 
	 * ENODEV - The port cannot be configured as a motor
	 * 
	 * EOVERFLOW - The index is non 0
	 * 
	 *  * \param limit
	 *        The new current limit in mA
	 * 
	 * \param index Optional parameter. 
	 * 		  The zero-indexed index of the motor to get the target position of.
	 * 		  By default index is 0, and will return an error for a non-zero index
	 *
	 * \return 1 if the operation was successful or PROS_ERR if the operation
	 * failed, setting errno.
	 *
	 * \b Example
	 * \code
	 * void opcontrol() {
	 *   pros::Motor motor (1);
	 *   pros::Controller master (E_CONTROLLER_MASTER);
	 *
	 * motor.set_current_limit(1000);
	 * while (true) {
	 *   motor = controller_get_analog(E_CONTROLLER_ANALOG_LEFT_Y);
	 *   // The motor will reduce its output at 1000 mA instead of the default 2500 mA
	 *   pros::delay(2);
	 *   }
	 * }
	 * \endcode
	 */
	std::int32_t set_current_limit(const std::int32_t limit, const std::uint8_t index = 0) const;

	/**
	 * Sets one of Motor_Units for the motor encoder. Works with the C
	 * enum and the C++ enum class.
	 *
	 * This function uses the following values of errno when an error state is
	 * reached:
	 * ENODEV - The port cannot be configured as a motor
	 *
	 * \param units
	 *        The new motor encoder units
	 *
	 * \return 1 if the operation was successful or PROS_ERR if the operation
	 * failed, setting errno.
	 *
	 * \b Example
	 * \code
	 * void initialize() {
	 *   pros::Motor motor (1);
	 *   motor.set_encoder_units(E_MOTOR_ENCODER_DEGREES);
	 *   std::cout << "Encoder Units: " << motor.get_encoder_units();
	 * }
	 * \endcode
	 */
	std::int32_t set_encoder_units(const MotorUnits units, const std::uint8_t index = 0) const;
	/**
	 * Sets one of Motor_Units for the motor encoder. Works with the C
	 * enum and the C++ enum class.
	 *
	 * \note This is one of many Motor functions that takes in an optional index parameter. 
	 * 		 This parameter can be ignored by most users but exists to give a shared base class
	 * 		 for motors and motor groups
	 * 
	 * This function uses the following values of errno when an error state is
	 * reached:
	 * 
	 * ENODEV - The port cannot be configured as a motor
	 * 
	 * EOVERFLOW - The index is non 0
	 * 
	 * \param index Optional parameter. 
	 * 		  The zero-indexed index of the motor to get the target position of.
	 * 		  By default index is 0, and will return an error for a non-zero index
	 * 
	 * * \param units
	 *        The new motor encoder units
	 *
	 * \return 1 if the operation was successful or PROS_ERR if the operation
	 * failed, setting errno.
	 *
	 * \b Example
	 * \code
	 * void initialize() {
	 *   pros::Motor motor (1);
	 *   motor.set_encoder_units(E_MOTOR_ENCODER_DEGREES);
	 *   std::cout << "Encoder Units: " << motor.get_encoder_units();
	 * }
	 * \endcode
	 */
	std::int32_t set_encoder_units(const pros::motor_encoder_units_e_t units, const std::uint8_t index = 0) const;

	/**
	 * Sets one of the gear cartridge (red, green, blue) for the motor. Usable with
	 * the C++ enum class and the C enum.
	 *
	 * \note This is one of many Motor functions that takes in an optional index parameter. 
	 * 		 This parameter can be ignored by most users but exists to give a shared base class
	 * 		 for motors and motor groups
	 * 
	 * This function uses the following values of errno when an error state is
	 * reached:
	 * 
	 * ENODEV - The port cannot be configured as a motor
	 * 
	 * EOVERFLOW - The index is non 0
	 * 
	 * \param index Optional parameter. 
	 * 		  The zero-indexed index of the motor to get the target position of.
	 * 		  By default index is 0, and will return an error for a non-zero index
	 * \param gearset
	 *        The new motor gearset
	 *
<<<<<<< HEAD
	 * \return One of MotorBrake, according to what was set for the
	 * motor, or E_MOTOR_BRAKE_INVALID if the operation failed, setting errno.
=======
	 * \return 1 if the operation was successful or PROS_ERR if the operation
	 * failed, setting errno.
>>>>>>> 643099b2
	 *
	 * \b Example
	 * \code
	 * void initialize() {
	 *   pros::Motor motor (1);
	 *   motor.set_gearing(E_MOTOR_GEARSET_06);
	 *   std::cout << "Gearset: " << motor.get_gearing();
	 * }
	 * \endcode
	 */
	std::int32_t set_gearing(const MotorGears gearset, const std::uint8_t index = 0) const;
	
	/**
	 * Sets one of the gear cartridge (red, green, blue) for the motor. Usable with
	 * the C++ enum class and the C enum.
	 
	 * \note This is one of many Motor functions that takes in an optional index parameter. 
	 * 		 This parameter can be ignored by most users but exists to give a shared base class
	 * 		 for motors and motor groups
	 * 
	 * This function uses the following values of errno when an error state is
	 * reached:
	 * 
	 * ENODEV - The port cannot be configured as a motor
	 * 
	 * EOVERFLOW - The index is non 0
	 * 
	 * \param gearset
	 *        The new motor gearset
	 * 
	 * \param index Optional parameter. 
	 * 		  The zero-indexed index of the motor to get the target position of.
	 * 		  By default index is 0, and will return an error for a non-zero index
	 *
<<<<<<< HEAD
	 * \return One of MotorBrake, according to what was set for the
	 * motor, or E_MOTOR_BRAKE_INVALID if the operation failed, setting errno.
=======
	 *
	 * \return 1 if the operation was successful or PROS_ERR if the operation
	 * failed, setting errno.
>>>>>>> 643099b2
	 *
	 * \b Example
	 * \code
	 * void initialize() {
	 *   pros::Motor motor (1);
	 *   motor.set_gearing(E_MOTOR_GEARSET_06);
	 *   std::cout << "Gearset: " << motor.get_gearing();
	 * }
	 * \endcode
	 */
	std::int32_t set_gearing(const pros::motor_gearset_e_t gearset, const std::uint8_t index = 0) const;

	/**
	 * Sets the reverse flag for the motor.
	 *
	 * This will invert its movements and the values returned for its position.
	 *
	 * \note This is one of many Motor functions that takes in an optional index parameter. 
	 * 		 This parameter can be ignored by most users but exists to give a shared base class
	 * 		 for motors and motor groups
	 * 
	 * This function uses the following values of errno when an error state is
	 * reached:
	 * 
	 * EOVERFLOW - The index is non 0
	 * 
	 * \param reverse
	 *        True reverses the motor, false is default direction
	 * 
	 * \param index Optional parameter. 
	 * 		  The zero-indexed index of the motor to get the target position of.
	 * 		  By default index is 0, and will return an error for a non-zero index
	 *
	 * \return 1 if the operation was successful or PROS_ERR if the operation
	 * failed, setting errno.
	 *
	 * \b Example
	 * \code
	 * void initialize() {
	 *   pros::Motor motor (1);
	 *   motor.set_reversed(true);
	 *   std::cout << "Is this motor reversed? " << motor.is_reversed();
	 * }
	 * \endcode
	 */
	std::int32_t set_reversed(const bool reverse, const std::uint8_t index = 0);

	/**
	 * Sets the voltage limit for the motor in Volts.
	 *
	 * This function uses the following values of errno when an error state is
	 * reached:
	 * ENODEV - The port cannot be configured as a motor
	 *
	 * \param limit
	 *        The new voltage limit in Volts
	 *
	 * \return 1 if the operation was successful or PROS_ERR if the operation
	 * failed, setting errno.
	 *
	 * \b Example
	 * \code
	 * void autonomous() {
	 *   pros::Motor motor (1);
	 *   pros::Controller master (E_CONTROLLER_MASTER);
	 *
	 *   motor.set_voltage_limit(10000);
	 *   while (true) {
	 *     motor = master.get_analog(E_CONTROLLER_ANALOG_LEFT_Y);
	 *     // The motor will not output more than 10 V
	 *     pros::delay(2);
	 *   }
	 * }
	 * \endcode
	 */
	std::int32_t set_voltage_limit(const std::int32_t limit, const std::uint8_t index = 0) const;

	/**
	 * Sets the position for the motor in its encoder units.
	 *
	 * This will be the future reference point for the motor's "absolute"
	 * position.
	 *
	 * \note This is one of many Motor functions that takes in an optional index parameter. 
	 * 		 This parameter can be ignored by most users but exists to give a shared base class
	 * 		 for motors and motor groups
	 * 
	 * This function uses the following values of errno when an error state is
	 * reached:
	 * 
	 * ENODEV - The port cannot be configured as a motor
	 * 
	 * EOVERFLOW - The index is non 0
	 * 
	 * \param position
	 *        The new reference position in its encoder units
	 * 
	 * \param index Optional parameter. 
	 * 		  The zero-indexed index of the motor to get the target position of.
	 * 		  By default index is 0, and will return an error for a non-zero index
<<<<<<< HEAD
	 *
	 * \return One of MotorUnits according to what is set for the
	 * motor or E_MOTOR_ENCODER_INVALID if the operation failed.
=======
	 * 
	 * 
	 * \return 1 if the operation was successful or PROS_ERR if the operation
	 * failed, setting errno.
>>>>>>> 643099b2
	 *
	 * \b Example
	 * \code
	 * void autonomous() {
	 *   pros::Motor motor (1);
	 *   motor.move_absolute(100, 100); // Moves 100 units forward
	 *   motor.move_absolute(100, 100); // This does not cause a movement
	 *
	 *   motor.set_zero_position(80);
	 *   motor.move_absolute(100, 100); // Moves 80 units forward
	 * }
	 * \endcode
	 *
	 */
	std::int32_t set_zero_position(const double position, const std::uint8_t index = 0) const;

	/**
	 * Sets the "absolute" zero position of the motor to its current position.
	 *
	 * \note This is one of many Motor functions that takes in an optional index parameter. 
	 * 		 This parameter can be ignored by most users but exists to give a shared base class
	 * 		 for motors and motor groups
	 * 
	 * This function uses the following values of errno when an error state is
	 * reached:
	 * 
	 * ENODEV - The port cannot be configured as a motor
	 * 
	 * EOVERFLOW - The index is non 0
	 * 
	 * \param index Optional parameter. 
	 * 		  The zero-indexed index of the motor to get the target position of.
	 * 		  By default index is 0, and will return an error for a non-zero index
<<<<<<< HEAD
	 *
	 * \return A vector containing One of MotorUnits according to what is set for the
	 * motor or E_MOTOR_ENCODER_INVALID if the operation failed.
=======
	 * 
	 * \return 1 if the operation was successful or PROS_ERR if the operation
	 * failed, setting errno.
>>>>>>> 643099b2
	 *
	 * \b Example
	 * \code
	 * void autonomous() {
	 *   pros::Motor motor (1);
	 *   motor.move_absolute(100, 100); // Moves 100 units forward
	 *   motor.move_absolute(100, 100); // This does not cause a movement
	 *
	 *   motor.tare_position();
	 *   motor.move_absolute(100, 100); // Moves 100 units forward
	 * }
	 * \endcode
	 */
	std::int32_t tare_position(const std::uint8_t index = 0) const;

	/**
	 * Gets the number of motors.
	 * 
	 * \return Always returns 1
	 *  
	 */
	std::int8_t size(void) const;

	/**
	 * gets the port number of the motor
	 *
	 * \return The signed port of the motor. (negative if the motor is reversed) 
	 * 
	*/
	std::int8_t get_port(const std::uint8_t index = 0) const;

	///@}

	/// \name Additional motor functions
	/// These functions allow for motors and motor groups to be used interchangeably
	///@{
	/**
	 * Gets a vector containing the target position set for the motor by the user
	 *
	 * This function uses the following values of errno when an error state is
	 * reached:
	 * ENODEV - The port cannot be configured as a motor
	 *
<<<<<<< HEAD
	 * \return One of MotorGears according to what is set for the motor,
	 * or pros::MotorGears::invalid if the operation failed.
=======
	 *
	 * \return A vector containing the target position in its encoder units or PROS_ERR_F if the
	 * operation failed, setting errno.
>>>>>>> 643099b2
	 *
	 * \b Example
	 * \code
	 * void autonomous() {
	 *   pros::Motor motor (1);
	 *   motor.move_absolute(100, 100);
	 *   std::cout << "Motor Target: " << motor.get_target_position_all()[0];
	 *   // Prints 100
	 * }
	 * \endcode
	 */
	std::vector<double> get_target_position_all(void) const;

	/**
	 * Gets a vector containing the velocity commanded to the motor by the user
	 *
	 * This function uses the following values of errno when an error state is
	 * reached:
	 * ENODEV - The port cannot be configured as a motor
	 *
<<<<<<< HEAD
	 * \return A vector containing one of MotorGears according to what is set for the motor,
	 * or pros::MotorGears::invalid if the operation failed.
=======
	 * \return A vector containing the commanded motor velocity from +-100, 
	 * +-200, or +-600, or PROS_ERR if the operation failed, setting errno.
>>>>>>> 643099b2
	 *
	 * \b Example
	 * \code
	 * void opcontrol() {
	 *   pros::Motor motor (1);
	 *   pros::Controller master (E_CONTROLLER_MASTER);
	 *   while (true) {
	 *     motor.move_velocity(master.get_analog(E_CONTROLLER_ANALOG_LEFT_Y));
	 *     std::cout << "Motor Velocity: " << motor.get_target_velocity_all()[0];
	 *     // Prints the value of E_CONTROLLER_ANALOG_LEFT_Y
	 *     pros::delay(2);
	 *   }
	 * }
	 * \endcode
	 */
	std::vector<std::int32_t> get_target_velocity_all(void) const;

	/**
	 * Gets a vector containing the actual velocity commanded of the motor
	 *
	 * This function uses the following values of errno when an error state is
	 * reached:
	 * ENODEV - The port cannot be configured as a motor
	 *
	 * \return A vector containing the motor's actual velocity in RPM or PROS_ERR_F
	 * if the operation failed, setting errno.
	 *
	 * \b Example
	 * \code
	 * void opcontrol() {
	 *   pros::Motor motor (1);
	 *   pros::Controller master (E_CONTROLLER_MASTER);
	 *   while (true) {
	 *     motor.move_velocity(master.get_analog(E_CONTROLLER_ANALOG_LEFT_Y));
	 *     std::cout << "Motor Velocity: " << motor.get_actual_velocity_all()[0];
	 *     // Prints the value of E_CONTROLLER_ANALOG_LEFT_Y
	 *     pros::delay(2);
	 *   }
	 * }
	 * \endcode
	 */	
	std::vector<double> get_actual_velocity_all(void) const;

	/**
	 * Gets a vector containing the current drawn by the motor in mA.
	 * 
	 * This function uses the following values of errno when an error state is
	 * reached:
	 * 
	 * ENODEV - The port cannot be configured as a motor
	 * 
	 * 
	 * \return A vector containing the motor's current in mA or PROS_ERR if the operation failed,
	 * setting errno.
	 *
	 * \b Example
	 * \code
	 * void opcontrol() {
	 *   pros::Motor motor (1);
	 *   pros::Controller master (E_CONTROLLER_MASTER);
	 *   while (true) {
	 *     motor = master.get_analog(E_CONTROLLER_ANALOG_LEFT_Y);
	 *     std::cout << "Motor Current Draw: " << motor.get_current_draw_all()[0];
	 *     pros::delay(2);
	 *   }
	 * }
	 * \endcode
	 */
	std::vector<std::int32_t> get_current_draw_all(void) const;

	/**
	 * Gets a vector containing the direction of movement for the motor.
	 *
	 * 
	 * This function uses the following values of errno when an error state is
	 * reached:
	 * 
	 * ENODEV - The port cannot be configured as a motor
	 * 
	 * 
	 * \return A vector containing 1 for moving in the positive direction, -1 for moving in the
	 * negative direction, and PROS_ERR if the operation failed, setting errno.
	 *
	 * \b Example
	 * \code
	 * void opcontrol() {
	 *   pros::Motor motor (1);
	 *   pros::Controller master (E_CONTROLLER_MASTER);
	 *   while (true) {
	 *     motor = master.get_analog(E_CONTROLLER_ANALOG_LEFT_Y);
	 *     std::cout << "Motor Direction: " << motor.get_direction_all()[0];
	 *     pros::delay(2);
	 *   }
	 * }
	 * \endcode
	 */
	std::vector<std::int32_t> get_direction_all(void) const;

	/**
	 * Gets a vector containing the efficiency of the motor in percent.
	 *
	 * An efficiency of 100% means that the motor is moving electrically while
	 * drawing no electrical power, and an efficiency of 0% means that the motor
	 * is drawing power but not moving.
	 * 
	 * This function uses the following values of errno when an error state is
	 * reached:
	 * 
	 * ENODEV - The port cannot be configured as a motor
	 * 
	 *
	 * \return A vector containing The motor's efficiency in percent or PROS_ERR_F if the operation
	 * failed, setting errno.
	 *
	 * \b Example
	 * \code
	 * void opcontrol() {
	 *   pros::Motor motor (1);
	 *   pros::Controller master (E_CONTROLLER_MASTER);
	 *   while (true) {
	 *     motor = master.get_analog(E_CONTROLLER_ANALOG_LEFT_Y);
	 *     std::cout << "Motor Efficiency: " << motor.get_efficiency();
	 *     pros::delay(2);
	 *   }
	 * }
	 * \endcode
	 */
	std::vector<double> get_efficiency_all(void) const;
	
	/**
	 * Gets a vector of the faults experienced by the motor.
	 *
	 * Compare this bitfield to the bitmasks in pros::motor_fault_e_t.
	 * 
	 * This function uses the following values of errno when an error state is
	 * reached:
	 * 
	 * ENODEV - The port cannot be configured as a motor
	 *
	 * \return A bitfield containing the motor's faults.
	 *
	 * \b Example
	 * \code
	 * void opcontrol() {
	 *   pros::Motor motor (1);
	 *   pros::Controller master (E_CONTROLLER_MASTER);
	 *   while (true) {
	 *     motor = master.get_analog(E_CONTROLLER_ANALOG_LEFT_Y);
	 *     std::cout << "Motor Faults: " << motor.get_faults_all()[0];
	 * 	   pros::delay(2);
	 *   }
	 * }
	 * \endcode
	 */
	std::vector<std::uint32_t> get_faults_all(void) const;

	/**
	 * Gets a vector of the flags set by the motor's operation.
	 *
	 * Compare this bitfield to the bitmasks in pros::motor_flag_e_t.
	 * 
	 * This function uses the following values of errno when an error state is
	 * reached:
	 * 
	 * ENODEV - The port cannot be configured as a motor
	 *
	 *
	 * \return A bitfield containing the motor's flags.
	 *
	 * \b Example
	 * \code
	 * void opcontrol() {
	 *   pros::Motor motor (1);
	 *   pros::Controller master (E_CONTROLLER_MASTER);
	 *   while (true) {
	 *     motor = master.get_analog(E_CONTROLLER_ANALOG_LEFT_Y);
	 *     std::cout << "Motor Faults: " << motor.get_faults_all()[0];
	 *     pros::delay(2);
	 *   }
	 * }
	 * \endcode
	 */
	std::vector<std::uint32_t> get_flags_all(void) const;
	
	/**
	 * Gets a vector containing the absolute position of the motor in its encoder units.
	 * 
	 * This function uses the following values of errno when an error state is
	 * reached:
	 * 
	 * ENODEV - The port cannot be configured as a motor
	 
	 *
	 * \return A vector containing the motor's absolute position in its encoder units or PROS_ERR_F
	 * if the operation failed, setting errno.
	 *
	 * \b Example
	 * \code
	 * void opcontrol() {
	 *   pros::Motor motor (1);
	 *   pros::Controller master (E_CONTROLLER_MASTER);
	 *   while (true) {
	 *     motor = master.get_analog(E_CONTROLLER_ANALOG_LEFT_Y);
	 *     std::cout << "Motor Position: " << motor.get_position_all()[0];
	 *     pros::delay(2);
	 *   }
	 * }
	 * \endcode
	 */
	std::vector<double> get_position_all(void) const;

	/**
	 * Gets a vector containing the power drawn by the motor in Watts.
	 * 
	 * This function uses the following values of errno when an error state is
	 * reached:
	 * 
	 * ENODEV - The port cannot be configured as a motor
	 * 
	 * \return A vector containing the motor's power draw in Watts or PROS_ERR_F if the operation
	 * failed, setting errno.
	 *
	 * \b Example
	 * \code
	 * void opcontrol() {
	 *   pros::Motor motor (1);
	 *   pros::Controller master (E_CONTROLLER_MASTER);
	 *   while (true) {
	 *     motor = master.get_analog(E_CONTROLLER_ANALOG_LEFT_Y);
	 *     std::cout << "Motor Power: " << motor.get_power_all()[0];
	 *     pros::delay(2);
	 *   }
	 * }
	 * \endcode
	 */
	std::vector<double> get_power_all(void) const;
	
	/**
	 * Gets a vector of the raw encoder count of the motor at a given timestamp.
	 *
	 * 
	 * This function uses the following values of errno when an error state is
	 * reached:
	 * 
	 * ENODEV - The port cannot be configured as a motor
	 * 
	 * \param timestamp
	 *            A pointer to a time in milliseconds for which the encoder count
	 *            will be returned. If NULL, the timestamp at which the encoder
	 *            count was read will not be supplied
	 * 
	 * \return A vector containing the raw encoder count at the given timestamp or PROS_ERR if the
	 * operation failed.
	 *
	 * \b Example
	 * \code
	 * void opcontrol() {
	 *   std::uint32_t now = pros::millis();
	 *   pros::Motor motor (1);
	 *   pros::Controller master (E_CONTROLLER_MASTER);
	 *   while (true) {
	 *     motor = master.get_analog(E_CONTROLLER_ANALOG_LEFT_Y);
	 *     std::cout << "Motor Position: " << motor.get_raw_position(&now);
	 *     pros::delay(2);
	 *   }
	 * }
	 * \endcode
	 */
	std::vector<std::int32_t> get_raw_position_all(std::uint32_t* const timestamp) const;
	
	/**
	 * Gets a vector of the temperature of the motor in degrees Celsius.
	 *
	 * This function uses the following values of errno when an error state is
	 * reached:
	 * ENODEV - The port cannot be configured as a motor
	 *
	 * \return A vector contaioning the motor's temperature in degrees Celsius 
	 * or PROS_ERR_F if the operation failed, setting errno.
	 *
	 * \b Example
	 * \code
	 * void opcontrol() {
	 *   pros::Motor motor (1);
	 *   pros::Controller master (E_CONTROLLER_MASTER);
	 *   while (true) {
	 *     motor = master.get_analog(E_CONTROLLER_ANALOG_LEFT_Y);
	 *     std::cout << "Motor Temperature: " << motor.get_temperature_all()[0];
	 *     pros::delay(2);
	 *   }
	 * }
	 * \endcode
	 */
	std::vector<double> get_temperature_all(void) const;

	/**
	 * Gets a vector of the torque generated by the motor in Newton Meters (Nm).
	 *
	 * This function uses the following values of errno when an error state is
	 * reached:
	 * ENODEV - The port cannot be configured as a motor
	 * 
	 * \return A vector containing the motor's torque in Nm or PROS_ERR_F if the operation failed,
	 * setting errno.
	 *
	 * \b Example
	 * \code
	 * void opcontrol() {
	 *   pros::Motor motor (1);
	 *   pros::Controller master (E_CONTROLLER_MASTER);
	 *   while (true) {
	 *     motor = master.get_analog(E_CONTROLLER_ANALOG_LEFT_Y);
	 *     std::cout << "Motor Torque: " << motor.get_torque();
	 *     pros::delay(2);
	 *   }
	 * }
	 * \endcode
	 */
	std::vector<double> get_torque_all(void) const;
	
	/**
<<<<<<< HEAD
	 * Sets one of MotorBrake to the motor.
	 * \note This is one of many Motor functions that takes in an optional index parameter. 
	 * 		 This parameter can be ignored by most users but exists to give a shared base class
	 * 		 for motors and motor groups
	 * 
=======
	 * Gets a vector of the voltage delivered to the motor in millivolts.
	 *
>>>>>>> 643099b2
	 * This function uses the following values of errno when an error state is
	 * reached:
	 * ENODEV - The port cannot be configured as a motor
	 * 
<<<<<<< HEAD
	 * EOVERFLOW - The index is non 0
	 * 
	 * 
	 * \param mode
	 *        The MotorBrake to set for the motor
	 * 
	 * \param index Optional parameter. 
	 * 		  The zero-indexed index of the motor to get the target position of.
	 * 		  By default index is 0, and will return an error for a non-zero index
=======
>>>>>>> 643099b2
	 *
	 * \return A vector of the motor's voltage in mV or PROS_ERR_F if the operation failed,
	 * setting errno.
	 *
	 * \b Example
	 * \code
	 * void opcontrol() {
	 *   pros::Motor motor (1);
	 *   pros::Controller master (E_CONTROLLER_MASTER);
	 *   while (true) {
	 *     motor = master.get_analog(E_CONTROLLER_ANALOG_LEFT_Y);
	 *     std::cout << "Motor Voltage: " << motor.get_voltage_all()[0];
	 *     pros::delay(2);
	 *   }
	 * }
	 * \endcode
	 */
	std::vector<std::int32_t> get_voltage_all(void) const;

	/**
<<<<<<< HEAD
	 * Sets one of MotorBrake to the motor.
	 * \note This is one of many Motor functions that takes in an optional index parameter. 
	 * 		 This parameter can be ignored by most users but exists to give a shared base class
	 * 		 for motors and motor groups
	 * 
=======
	 * Checks if the motor is drawing over its current limit.
	 *
>>>>>>> 643099b2
	 * This function uses the following values of errno when an error state is
	 * reached:
	 * ENODEV - The port cannot be configured as a motor
<<<<<<< HEAD
	 * 
	 * EOVERFLOW - The index is non 0
	 * 
	 * 
	 * \param mode
	 *        The MotorBrake to set for the motor
	 * 
	 * \param index Optional parameter. 
	 * 		  The zero-indexed index of the motor to get the target position of.
	 * 		  By default index is 0, and will return an error for a non-zero index
=======
>>>>>>> 643099b2
	 *
	 * \return A vector containing 1 if the motor's current limit is being exceeded and 0 if the
	 * current limit is not exceeded, or PROS_ERR if the operation failed, setting
	 * errno.
	 *
	 * \b Example
	 * \code
	 * void opcontrol() {
	 *   pros::Motor motor (1);
	 *   pros::Controller master (E_CONTROLLER_MASTER);
	 *   while (true) {
	 *     motor = master.get_analog(E_CONTROLLER_ANALOG_LEFT_Y);
	 *     std::cout << "Is the motor over its current limit?: " << motor.is_over_current_all()[0];
	 *     pros::delay(2);
	 *   }
	 * }
	 * \endcode
	 */
	std::vector<std::int32_t> is_over_current_all(void) const;
	
	/**
<<<<<<< HEAD
	 * Sets one of MotorBrake to the motor. 
	 *
	 * This function uses the following values of errno when an error state is
	 * reached:
	 * ENODEV - The port cannot be configured as a motor
	 *
	 * \param mode
	 *        The MotorBrake to set for the motor
	 *
	 * \return 1 if the operation was successful or PROS_ERR if the operation
	 * failed, setting errno.
=======
	 * Gets the temperature limit flag for the motor.
	 *
	 * This function uses the following values of errno when an error state is
	 * reached:
	 * ENODEV - The port cannot be configured as a motor 
	 * 
	 * \return A vector containing 1 if the temperature limit is exceeded and 0 if the temperature is
	 * below the limit, or PROS_ERR if the operation failed, setting errno.
>>>>>>> 643099b2
	 *
	 * \b Example
	 * \code
	 * void opcontrol() {
	 *   pros::Motor motor (1);
	 *   pros::Controller master (E_CONTROLLER_MASTER);
	 *   while (true) {
	 *     motor = master.get_analog(E_CONTROLLER_ANALOG_LEFT_Y);
	 *     std::cout << "Is the motor over its temperature limit?: " << motor.is_over_temp_all();
	 *     pros::delay(2);
	 *   }
	 * }
	 * \endcode
	 */
	std::vector<std::int32_t> is_over_temp_all(void) const;
	
	/**
<<<<<<< HEAD
	 * Sets one of MotorBrake to the motor. 
=======
	 * Gets a vector containing the brake mode that was set for the motor.
>>>>>>> 643099b2
	 *
	 * This function uses the following values of errno when an error state is
	 * reached:
	 * ENODEV - The port cannot be configured as a motor
	 *
<<<<<<< HEAD
	 * \param mode
	 *        The MotorBrake to set for the motor
	 *
	 * \return 1 if the operation was successful or PROS_ERR if the operation
	 * failed, setting errno.
=======
	 * \return One of Motor_Brake, according to what was set for the
	 * motor, or E_MOTOR_BRAKE_INVALID if the operation failed, setting errno.
>>>>>>> 643099b2
	 *
	 * \b Example
	 * \code
	 * void initialize() {
	 *   pros::Motor motor (1);
	 *   motor.set_brake_mode(pros::E_MOTOR_BRAKE_HOLD);
	 *   std::cout << "Brake Mode: " << motor.get_brake_mode();
	 * }
	 * \endcode
	 */
	std::vector<MotorBrake> get_brake_mode_all(void) const;
	
	/**
	 * Gets a vector containing the current limit for the motor in mA.
	 *
	 * The default value is 2500 mA.
	 *
	 * This function uses the following values of errno when an error state is
	 * reached:
	 * ENODEV - The port cannot be configured as a motor
<<<<<<< HEAD
	 * 
	 * EOVERFLOW - The index is non 0
	 * 
	 * \param limit
	 *        The new current limit in mA
	 * 
	 * \param index Optional parameter. 
	 * 		  The zero-indexed index of the motor to get the target position of.
	 * 		  By default index is 0, and will return an error for a non-zero index
=======
>>>>>>> 643099b2
	 *
	 * \return A vector containing the motor's current limit in mA or PROS_ERR if the operation failed,
	 * setting errno.
	 *
	 * \b Example
	 * \code
	 * void opcontrol() {
	 *   pros::Motor motor (1);
	 *   while (true) {
	 *     std::cout << "Motor Current Limit: " << motor.get_current_limit_all()[0];
	 *     pros::delay(2);
	 *   }
	 * }
	 * \endcode
	 */
	std::vector<std::int32_t> get_current_limit_all(void) const;

	/**
	 * Gets a vector containing the encoder units that were set for the motor.
	 *
	 * This function uses the following values of errno when an error state is
	 * reached:
	 * ENODEV - The port cannot be configured as a motor
	 *
	 * \return A vector containing One of Motor_Units according to what is set for the
	 * motor or E_MOTOR_ENCODER_INVALID if the operation failed.
	 *
	 * \b Example
	 * \code
	 * void initialize() {
	 *   pros::Motor motor (1, E_MOTOR_GEARSET_06, E_MOTOR_ENCODER_COUNTS);
	 *   std::cout << "Motor Encoder Units: " << motor.get_encoder_units_all()[0];
	 * }
	 * \endcode
	 */
	std::vector<MotorUnits> get_encoder_units_all(void) const;
	
	/**
<<<<<<< HEAD
	 * Sets one of MotorUnits for the motor encoder. Works with the C
	 * enum and the C++ enum class.
=======
	 * Gets a vector containing the gearset that was set for the motor.
>>>>>>> 643099b2
	 *
	 * This function uses the following values of errno when an error state is
	 * reached:
	 * ENODEV - The port cannot be configured as a motor
	 *
	 * \return A vector containing one of Motor_Gears according to what is set for the motor,
	 * or pros::Motor_Gears::invalid if the operation failed.
	 *
	 * \b Example
	 * \code
	 * void initialize() {
	 *   pros::Motor motor (1, E_MOTOR_GEARSET_06, E_MOTOR_ENCODER_COUNTS);
	 *   std::cout << "Motor Gearing: " << motor.get_gearing_all()[0];
	 * }
	 * \endcode
	 */
	std::vector<MotorGears> get_gearing_all(void) const;

	/**
<<<<<<< HEAD
	 * Sets one of MotorUnits for the motor encoder. Works with the C
	 * enum and the C++ enum class.
=======
	 * Gets returns a vector with all the port numbers in the motor group.
	 *
	 * \return A vector containing the signed port of the motor. (negative if the motor is reversed) 
	 */
	std::vector<std::int8_t> get_port_all(void) const;
	
	/**
	 * Gets a vector of the voltage limit set by the user.
	 *
	 * Default value is 0V, which means that there is no software limitation
	 * imposed on the voltage.
>>>>>>> 643099b2
	 *
	 * This function uses the following values of errno when an error state is
	 * reached:
	 * ENODEV - The port cannot be configured as a motor
	 *
	 * \return A vector containing the motor's voltage limit in V or PROS_ERR if the operation failed,
	 * setting errno.
	 *
	 * \b Example
	 * \code
	 * void initialize() {
	 *   pros::Motor motor (1);
	 *   std::cout << "Motor Voltage Limit: " << motor.get_voltage_limit_all()[0];
	 * }
	 * \endcode
	 */
	std::vector<std::int32_t> get_voltage_limit_all(void) const;

	/**
<<<<<<< HEAD
	 * Sets one of MotorUnits for the motor encoder. Works with the C
	 * enum and the C++ enum class.
=======
	 * Gets a vector containg whether the motor is reversed or not
	 *
	 * \return A vector containing 1 if the motor has been reversed and 0 if the motor was not
	 * reversed, or PROS_ERR if the operation failed, setting errno.
	 *
	 * \b Example
	 * \code
	 * void initialize() {
	 *   pros::Motor motor (1);
	 *   std::cout << "Is the motor reversed? " << motor.is_reversed_all()[0];
	 *   // Prints "0"
	 * }
	 * \endcode
	 */
	std::vector<std::int32_t> is_reversed_all(void) const;
	
	/**
	 * Sets one of Motor_Brake to the motor. 
>>>>>>> 643099b2
	 *
	 * This function uses the following values of errno when an error state is
	 * reached:
	 * ENODEV - The port cannot be configured as a motor
<<<<<<< HEAD
	 * 
	 * EOVERFLOW - The index is non 0
	 * 
	 * \param units
	 *        The new motor encoder units
	 * 
	 * \param index Optional parameter. 
	 * 		  The zero-indexed index of the motor to get the target position of.
	 * 		  By default index is 0, and will return an error for a non-zero index
=======
	 *
	 * \param mode
	 *        The Motor_Brake to set for the motor
>>>>>>> 643099b2
	 *
	 * \return 1 if the operation was successful or PROS_ERR if the operation
	 * failed, setting errno.
	 *
	 * \b Example
	 * \code
	 * void initialize() {
	 *   pros::Motor motor (1);
	 *   motor.set_brake_mode_all(pros::E_MOTOR_BRAKE_HOLD);
	 *   std::cout << "Brake Mode: " << motor.get_brake_mode();
	 * }
	 * \endcode
	 */
	std::int32_t set_brake_mode_all(const MotorBrake mode) const;
	
	/**
<<<<<<< HEAD
	 * Sets one of MotorUnits for the motor encoder. Works with the C
	 * enum and the C++ enum class.
=======
	 * Sets one of Motor_Brake to the motor. 
>>>>>>> 643099b2
	 *
	 * This function uses the following values of errno when an error state is
	 * reached:
	 * ENODEV - The port cannot be configured as a motor
	 *
	 * \param mode
	 *        The Motor_Brake to set for the motor
	 *
	 * \return 1 if the operation was successful or PROS_ERR if the operation
	 * failed, setting errno.
	 *
	 * \b Example
	 * \code
	 * void initialize() {
	 *   pros::Motor motor (1);
	 *   motor.set_brake_mode_all(pros::E_MOTOR_BRAKE_HOLD);
	 *   std::cout << "Brake Mode: " << motor.get_brake_mode();
	 * }
	 * \endcode
	 */
	std::int32_t set_brake_mode_all(const pros::motor_brake_mode_e_t mode) const;

	/**
	 * Sets the current limit for the motor in mA.
	 *
	 * This function uses the following values of errno when an error state is
	 * reached:
	 * ENODEV - The port cannot be configured as a motor
	 *
	 * \param limit
	 *        The new current limit in mA
	 *
	 * \return 1 if the operation was successful or PROS_ERR if the operation
	 * failed, setting errno.
	 *
	 * \b Example
	 * \code
	 * void opcontrol() {
	 *   pros::Motor motor (1);
	 *   pros::Controller master (E_CONTROLLER_MASTER);
	 *
	 * motor.set_current_limit_all(1000);
	 * while (true) {
	 *   motor = controller_get_analog(E_CONTROLLER_ANALOG_LEFT_Y);
	 *   // The motor will reduce its output at 1000 mA instead of the default 2500 mA
	 *   pros::delay(2);
	 *   }
	 * }
	 * \endcode
	 */
	std::int32_t set_current_limit_all(const std::int32_t limit) const;

	/**
	 * Sets one of Motor_Units for the motor encoder. Works with the C
	 * enum and the C++ enum class.
	 *
	 * \note This is one of many Motor functions that takes in an optional index parameter. 
	 * 		 This parameter can be ignored by most users but exists to give a shared base class
	 * 		 for motors and motor groups
	 * 
	 * This function uses the following values of errno when an error state is
	 * reached:
	 * 
	 * ENODEV - The port cannot be configured as a motor
	 * 
	 * EOVERFLOW - The index is non 0
	 * 
	 * * \param units
	 *        The new motor encoder units
	 * 
	 * \param index Optional parameter. 
	 * 		  The zero-indexed index of the motor to get the target position of.
	 * 		  By default index is 0, and will return an error for a non-zero index
	 *
	 * \return 1 if the operation was successful or PROS_ERR if the operation
	 * failed, setting errno.
	 *
	 * \b Example
	 * \code
	 * void initialize() {
	 *   pros::Motor motor (1);
	 *   motor.set_encoder_units_all(E_MOTOR_ENCODER_DEGREES);
	 *   std::cout << "Encoder Units: " << motor.get_encoder_units();
	 * }
	 * \endcode
	 */
	std::int32_t set_encoder_units_all(const MotorUnits units) const;
	
	/**
	 * Sets one of Motor_Units for the motor encoder. Works with the C
	 * enum and the C++ enum class.
	 *
	 * This function uses the following values of errno when an error state is
	 * reached:
	 * ENODEV - The port cannot be configured as a motor
	 *
	 * \param units
	 *        The new motor encoder units
	 *
	 * \return 1 if the operation was successful or PROS_ERR if the operation
	 * failed, setting errno.
	 *
	 * \b Example
	 * \code
	 * void initialize() {
	 *   pros::Motor motor (1);
	 *   motor.set_encoder_units_all(E_MOTOR_ENCODER_DEGREES);
	 *   std::cout << "Encoder Units: " << motor.get_encoder_units();
	 * }
	 * \endcode
	 */
	std::int32_t set_encoder_units_all(const pros::motor_encoder_units_e_t units) const;
	
		
	/**
	 * Sets one of the gear cartridge (red, green, blue) for the motor. Usable with
	 * the C++ enum class and the C enum.
	 *
	 * This function uses the following values of errno when an error state is
	 * reached:
	 * ENODEV - The port cannot be configured as a motor
	 *
	 * \param gearset
	 *        The new motor gearset
	 *
	 * \return 1 if the operation was successful or PROS_ERR if the operation
	 * failed, setting errno.
	 *
	 * \b Example
	 * \code
	 * void initialize() {
	 *   pros::Motor motor (1);
	 *   motor.set_gearing_all(E_MOTOR_GEARSET_06);
	 *   std::cout << "Gearset: " << motor.get_gearing();
	 * }
	 * \endcode
	 */
	std::int32_t set_gearing_all(const MotorGears gearset) const;
	
	/**
	 * Sets one of the gear cartridge (red, green, blue) for the motor. Usable with
	 * the C++ enum class and the C enum.
	 *
	 * This function uses the following values of errno when an error state is
	 * reached:
	 * ENODEV - The port cannot be configured as a motor
	 *
	 * \param gearset
	 *        The new motor gearset
	 *
	 * \return 1 if the operation was successful or PROS_ERR if the operation
	 * failed, setting errno.
	 *
	 * \b Example
	 * \code
	 * void initialize() {
	 *   pros::Motor motor (1);
	 *   motor.set_gearing_all(E_MOTOR_GEARSET_06);
	 *   std::cout << "Gearset: " << motor.get_gearing();
	 * }
	 * \endcode
	 */
	std::int32_t set_gearing_all(const pros::motor_gearset_e_t gearset) const;
	
	/**
	 * Sets the reverse flag for the motor.
	 *
	 * This will invert its movements and the values returned for its position.
	 *
	 *
	 * \param reverse
	 *        True reverses the motor, false is default direction
	 *
	 * \return 1 
	 *
	 * \b Example
	 * \code
	 * void initialize() {
	 *   pros::Motor motor (1);
	 *   motor.set_reversed_all(true);
	 *   std::cout << "Is this motor reversed? " << motor.is_reversed();
	 * }
	 * \endcode
	 */
	std::int32_t set_reversed_all(const bool reverse);
	
	/**
	 * Sets the voltage limit for the motor in Volts.
	 *
	 * \note This is one of many Motor functions that takes in an optional index parameter. 
	 * 		 This parameter can be ignored by most users but exists to give a shared base class
	 * 		 for motors and motor groups
	 * 
	 * This function uses the following values of errno when an error state is
	 * reached:
	 * 
	 * ENODEV - The port cannot be configured as a motor
	 * 
	 * EOVERFLOW - The index is non 0
	 * 
	 * \param limit
	 *        The new voltage limit in Volts
	 * 
	 * \param index Optional parameter. 
	 * 		  The zero-indexed index of the motor to get the target position of.
	 * 		  By default index is 0, and will return an error for a non-zero index
	 *
	 * \return 1 if the operation was successful or PROS_ERR if the operation
	 * failed, setting errno.
	 *
	 * \b Example
	 * \code
	 * void autonomous() {
	 *   pros::Motor motor (1);
	 *   pros::Controller master (E_CONTROLLER_MASTER);
	 *
	 *   motor.set_voltage_limit_all(10000);
	 *   while (true) {
	 *     motor = master.get_analog(E_CONTROLLER_ANALOG_LEFT_Y);
	 *     // The motor will not output more than 10 V
	 *     pros::delay(2);
	 *   }
	 * }
	 * \endcode
	 */
	std::int32_t set_voltage_limit_all(const std::int32_t limit) const;
	
	/**
	 * Sets the position for the motor in its encoder units.
	 *
	 * This will be the future reference point for the motor's "absolute"
	 * position.
	 *
	 * This function uses the following values of errno when an error state is
	 * reached:
	 * ENODEV - The port cannot be configured as a motor
	 *
	 * \param position
	 *        The new reference position in its encoder units
	 *
	 * \return 1 if the operation was successful or PROS_ERR if the operation
	 * failed, setting errno.
	 *
	 * \b Example
	 * \code
	 * void autonomous() {
	 *   pros::Motor motor (1);
	 *   motor.move_absolute(100, 100); // Moves 100 units forward
	 *   motor.move_absolute(100, 100); // This does not cause a movement
	 *
	 *   motor.set_zero_position_all(80);
	 *   motor.move_absolute(100, 100); // Moves 80 units forward
	 * }
	 * \endcode
	 *
	 */
	std::int32_t set_zero_position_all(const double position) const;

	/**
	 * Sets the "absolute" zero position of the motor to its current position.
	 *
	 * This function uses the following values of errno when an error state is
	 * reached:
	 * ENODEV - The port cannot be configured as a motor
	 *
	 * \return 1 if the operation was successful or PROS_ERR if the operation
	 * failed, setting errno.
	 *
	 * \b Example
	 * \code
	 * void autonomous() {
	 *   pros::Motor motor (1);
	 *   motor.move_absolute(100, 100); // Moves 100 units forward
	 *   motor.move_absolute(100, 100); // This does not cause a movement
	 *
	 *   motor.tare_position_all();
	 *   motor.move_absolute(100, 100); // Moves 100 units forward
	 * }
	 * \endcode
	 */
	std::int32_t tare_position_all(void) const;

<<<<<<< HEAD
	/**
	 * Gets the number of motors.
	 * 
	 * \return Always returns 1
	 *  
	 */
	std::int8_t size(void) const;

	/**
	 * Gets the port number of the motor.
	 *
	 * \return A vector containing the signed port of the motor. (negative if the motor is reversed) 
	 * 
	*/
	std::int8_t get_port(const std::uint8_t index = 0) const;
=======
	///@}
>>>>>>> 643099b2

	private:
	std::int8_t _port;
};
namespace literals {
const pros::Motor operator"" _mtr(const unsigned long long int m);
const pros::Motor operator"" _rmtr(const unsigned long long int m);
}  // namespace literals
}  // namespace v5
}  // namespace pros
#endif  // _PROS_MOTORS_HPP_<|MERGE_RESOLUTION|>--- conflicted
+++ resolved
@@ -955,7 +955,7 @@
 	 * 		  The zero-indexed index of the motor to get the target position of.
 	 * 		  By default index is 0, and will return an error for a non-zero index
 	 *
-	 * \return One of Motor_Brake, according to what was set for the
+	 * \return One of MotorBrake, according to what was set for the
 	 * motor, or E_MOTOR_BRAKE_INVALID if the operation failed, setting errno.
 	 *
 	 * \b Example
@@ -1021,7 +1021,7 @@
 	 * 		  The zero-indexed index of the motor to get the target position of.
 	 * 		  By default index is 0, and will return an error for a non-zero index
 	 *
-	 * \return One of Motor_Units according to what is set for the
+	 * \return One of MotorUnits according to what is set for the
 	 * motor or E_MOTOR_ENCODER_INVALID if the operation failed.
 	 *
 	 * \b Example
@@ -1052,8 +1052,8 @@
 	 * 		  The zero-indexed index of the motor to get the target position of.
 	 * 		  By default index is 0, and will return an error for a non-zero index
 	 *
-	 * \return One of Motor_Gears according to what is set for the motor,
-	 * or pros::Motor_Gears::invalid if the operation failed.
+	 * \return One of MotorGears according to what is set for the motor,
+	 * or pros::MotorGears::invalid if the operation failed.
 	 *
 	 * \b Example
 	 * \code
@@ -1141,7 +1141,7 @@
 	 * 
 	 * 
 	 * \param mode
-	 *        The Motor_Brake to set for the motor
+	 *        The MotorBrake to set for the motor
 	 * 
 	 * \param index Optional parameter. 
 	 * 		  The zero-indexed index of the motor to get the target position of.
@@ -1161,7 +1161,7 @@
 	 */
 	std::int32_t set_brake_mode(const MotorBrake mode, const std::uint8_t index = 0) const;
 	/**
-	 * Sets one of Motor_Brake to the motor.
+	 * Sets one of MotorBrake to the motor.
 	 * \note This is one of many Motor functions that takes in an optional index parameter. 
 	 * 		 This parameter can be ignored by most users but exists to give a shared base class
 	 * 		 for motors and motor groups
@@ -1175,7 +1175,7 @@
 	 * 
 	 * 
 	 * \param mode
-	 *        The Motor_Brake to set for the motor
+	 *        The MotorBrake to set for the motor
 	 * 
 	 * \param index Optional parameter. 
 	 * 		  The zero-indexed index of the motor to get the target position of.
@@ -1194,7 +1194,6 @@
 	 * \endcode
 	 */
 	std::int32_t set_brake_mode(const pros::motor_brake_mode_e_t mode, const std::uint8_t index = 0) const;
-
 	/**
 	 * Sets the current limit for the motor in mA.
 	 *
@@ -1209,7 +1208,7 @@
 	 * 
 	 * EOVERFLOW - The index is non 0
 	 * 
-	 *  * \param limit
+	 * \param limit
 	 *        The new current limit in mA
 	 * 
 	 * \param index Optional parameter. 
@@ -1237,7 +1236,7 @@
 	std::int32_t set_current_limit(const std::int32_t limit, const std::uint8_t index = 0) const;
 
 	/**
-	 * Sets one of Motor_Units for the motor encoder. Works with the C
+	 * Sets one of MotorUnits for the motor encoder. Works with the C
 	 * enum and the C++ enum class.
 	 *
 	 * This function uses the following values of errno when an error state is
@@ -1261,7 +1260,7 @@
 	 */
 	std::int32_t set_encoder_units(const MotorUnits units, const std::uint8_t index = 0) const;
 	/**
-	 * Sets one of Motor_Units for the motor encoder. Works with the C
+	 * Sets one of MotorUnits for the motor encoder. Works with the C
 	 * enum and the C++ enum class.
 	 *
 	 * \note This is one of many Motor functions that takes in an optional index parameter. 
@@ -1295,7 +1294,6 @@
 	 * \endcode
 	 */
 	std::int32_t set_encoder_units(const pros::motor_encoder_units_e_t units, const std::uint8_t index = 0) const;
-
 	/**
 	 * Sets one of the gear cartridge (red, green, blue) for the motor. Usable with
 	 * the C++ enum class and the C enum.
@@ -1317,13 +1315,8 @@
 	 * \param gearset
 	 *        The new motor gearset
 	 *
-<<<<<<< HEAD
-	 * \return One of MotorBrake, according to what was set for the
-	 * motor, or E_MOTOR_BRAKE_INVALID if the operation failed, setting errno.
-=======
-	 * \return 1 if the operation was successful or PROS_ERR if the operation
-	 * failed, setting errno.
->>>>>>> 643099b2
+	 * \return 1 if the operation was successful or PROS_ERR if the operation
+	 * failed, setting errno.
 	 *
 	 * \b Example
 	 * \code
@@ -1358,14 +1351,9 @@
 	 * 		  The zero-indexed index of the motor to get the target position of.
 	 * 		  By default index is 0, and will return an error for a non-zero index
 	 *
-<<<<<<< HEAD
-	 * \return One of MotorBrake, according to what was set for the
-	 * motor, or E_MOTOR_BRAKE_INVALID if the operation failed, setting errno.
-=======
-	 *
-	 * \return 1 if the operation was successful or PROS_ERR if the operation
-	 * failed, setting errno.
->>>>>>> 643099b2
+	 *
+	 * \return 1 if the operation was successful or PROS_ERR if the operation
+	 * failed, setting errno.
 	 *
 	 * \b Example
 	 * \code
@@ -1466,16 +1454,10 @@
 	 * \param index Optional parameter. 
 	 * 		  The zero-indexed index of the motor to get the target position of.
 	 * 		  By default index is 0, and will return an error for a non-zero index
-<<<<<<< HEAD
-	 *
-	 * \return One of MotorUnits according to what is set for the
-	 * motor or E_MOTOR_ENCODER_INVALID if the operation failed.
-=======
-	 * 
-	 * 
-	 * \return 1 if the operation was successful or PROS_ERR if the operation
-	 * failed, setting errno.
->>>>>>> 643099b2
+	 * 
+	 * 
+	 * \return 1 if the operation was successful or PROS_ERR if the operation
+	 * failed, setting errno.
 	 *
 	 * \b Example
 	 * \code
@@ -1509,15 +1491,9 @@
 	 * \param index Optional parameter. 
 	 * 		  The zero-indexed index of the motor to get the target position of.
 	 * 		  By default index is 0, and will return an error for a non-zero index
-<<<<<<< HEAD
-	 *
-	 * \return A vector containing One of MotorUnits according to what is set for the
-	 * motor or E_MOTOR_ENCODER_INVALID if the operation failed.
-=======
-	 * 
-	 * \return 1 if the operation was successful or PROS_ERR if the operation
-	 * failed, setting errno.
->>>>>>> 643099b2
+	 * 
+	 * \return 1 if the operation was successful or PROS_ERR if the operation
+	 * failed, setting errno.
 	 *
 	 * \b Example
 	 * \code
@@ -1561,14 +1537,9 @@
 	 * reached:
 	 * ENODEV - The port cannot be configured as a motor
 	 *
-<<<<<<< HEAD
-	 * \return One of MotorGears according to what is set for the motor,
-	 * or pros::MotorGears::invalid if the operation failed.
-=======
 	 *
 	 * \return A vector containing the target position in its encoder units or PROS_ERR_F if the
 	 * operation failed, setting errno.
->>>>>>> 643099b2
 	 *
 	 * \b Example
 	 * \code
@@ -1589,13 +1560,8 @@
 	 * reached:
 	 * ENODEV - The port cannot be configured as a motor
 	 *
-<<<<<<< HEAD
-	 * \return A vector containing one of MotorGears according to what is set for the motor,
-	 * or pros::MotorGears::invalid if the operation failed.
-=======
 	 * \return A vector containing the commanded motor velocity from +-100, 
 	 * +-200, or +-600, or PROS_ERR if the operation failed, setting errno.
->>>>>>> 643099b2
 	 *
 	 * \b Example
 	 * \code
@@ -1917,32 +1883,12 @@
 	std::vector<double> get_torque_all(void) const;
 	
 	/**
-<<<<<<< HEAD
-	 * Sets one of MotorBrake to the motor.
-	 * \note This is one of many Motor functions that takes in an optional index parameter. 
-	 * 		 This parameter can be ignored by most users but exists to give a shared base class
-	 * 		 for motors and motor groups
-	 * 
-=======
 	 * Gets a vector of the voltage delivered to the motor in millivolts.
 	 *
->>>>>>> 643099b2
-	 * This function uses the following values of errno when an error state is
-	 * reached:
-	 * ENODEV - The port cannot be configured as a motor
-	 * 
-<<<<<<< HEAD
-	 * EOVERFLOW - The index is non 0
-	 * 
-	 * 
-	 * \param mode
-	 *        The MotorBrake to set for the motor
-	 * 
-	 * \param index Optional parameter. 
-	 * 		  The zero-indexed index of the motor to get the target position of.
-	 * 		  By default index is 0, and will return an error for a non-zero index
-=======
->>>>>>> 643099b2
+	 * This function uses the following values of errno when an error state is
+	 * reached:
+	 * ENODEV - The port cannot be configured as a motor
+	 * 
 	 *
 	 * \return A vector of the motor's voltage in mV or PROS_ERR_F if the operation failed,
 	 * setting errno.
@@ -1963,32 +1909,11 @@
 	std::vector<std::int32_t> get_voltage_all(void) const;
 
 	/**
-<<<<<<< HEAD
-	 * Sets one of MotorBrake to the motor.
-	 * \note This is one of many Motor functions that takes in an optional index parameter. 
-	 * 		 This parameter can be ignored by most users but exists to give a shared base class
-	 * 		 for motors and motor groups
-	 * 
-=======
 	 * Checks if the motor is drawing over its current limit.
 	 *
->>>>>>> 643099b2
-	 * This function uses the following values of errno when an error state is
-	 * reached:
-	 * ENODEV - The port cannot be configured as a motor
-<<<<<<< HEAD
-	 * 
-	 * EOVERFLOW - The index is non 0
-	 * 
-	 * 
-	 * \param mode
-	 *        The MotorBrake to set for the motor
-	 * 
-	 * \param index Optional parameter. 
-	 * 		  The zero-indexed index of the motor to get the target position of.
-	 * 		  By default index is 0, and will return an error for a non-zero index
-=======
->>>>>>> 643099b2
+	 * This function uses the following values of errno when an error state is
+	 * reached:
+	 * ENODEV - The port cannot be configured as a motor
 	 *
 	 * \return A vector containing 1 if the motor's current limit is being exceeded and 0 if the
 	 * current limit is not exceeded, or PROS_ERR if the operation failed, setting
@@ -2010,19 +1935,6 @@
 	std::vector<std::int32_t> is_over_current_all(void) const;
 	
 	/**
-<<<<<<< HEAD
-	 * Sets one of MotorBrake to the motor. 
-	 *
-	 * This function uses the following values of errno when an error state is
-	 * reached:
-	 * ENODEV - The port cannot be configured as a motor
-	 *
-	 * \param mode
-	 *        The MotorBrake to set for the motor
-	 *
-	 * \return 1 if the operation was successful or PROS_ERR if the operation
-	 * failed, setting errno.
-=======
 	 * Gets the temperature limit flag for the motor.
 	 *
 	 * This function uses the following values of errno when an error state is
@@ -2031,7 +1943,6 @@
 	 * 
 	 * \return A vector containing 1 if the temperature limit is exceeded and 0 if the temperature is
 	 * below the limit, or PROS_ERR if the operation failed, setting errno.
->>>>>>> 643099b2
 	 *
 	 * \b Example
 	 * \code
@@ -2049,26 +1960,14 @@
 	std::vector<std::int32_t> is_over_temp_all(void) const;
 	
 	/**
-<<<<<<< HEAD
-	 * Sets one of MotorBrake to the motor. 
-=======
 	 * Gets a vector containing the brake mode that was set for the motor.
->>>>>>> 643099b2
-	 *
-	 * This function uses the following values of errno when an error state is
-	 * reached:
-	 * ENODEV - The port cannot be configured as a motor
-	 *
-<<<<<<< HEAD
-	 * \param mode
-	 *        The MotorBrake to set for the motor
-	 *
-	 * \return 1 if the operation was successful or PROS_ERR if the operation
-	 * failed, setting errno.
-=======
+	 *
+	 * This function uses the following values of errno when an error state is
+	 * reached:
+	 * ENODEV - The port cannot be configured as a motor
+	 *
 	 * \return One of Motor_Brake, according to what was set for the
 	 * motor, or E_MOTOR_BRAKE_INVALID if the operation failed, setting errno.
->>>>>>> 643099b2
 	 *
 	 * \b Example
 	 * \code
@@ -2089,18 +1988,6 @@
 	 * This function uses the following values of errno when an error state is
 	 * reached:
 	 * ENODEV - The port cannot be configured as a motor
-<<<<<<< HEAD
-	 * 
-	 * EOVERFLOW - The index is non 0
-	 * 
-	 * \param limit
-	 *        The new current limit in mA
-	 * 
-	 * \param index Optional parameter. 
-	 * 		  The zero-indexed index of the motor to get the target position of.
-	 * 		  By default index is 0, and will return an error for a non-zero index
-=======
->>>>>>> 643099b2
 	 *
 	 * \return A vector containing the motor's current limit in mA or PROS_ERR if the operation failed,
 	 * setting errno.
@@ -2139,12 +2026,7 @@
 	std::vector<MotorUnits> get_encoder_units_all(void) const;
 	
 	/**
-<<<<<<< HEAD
-	 * Sets one of MotorUnits for the motor encoder. Works with the C
-	 * enum and the C++ enum class.
-=======
 	 * Gets a vector containing the gearset that was set for the motor.
->>>>>>> 643099b2
 	 *
 	 * This function uses the following values of errno when an error state is
 	 * reached:
@@ -2164,10 +2046,6 @@
 	std::vector<MotorGears> get_gearing_all(void) const;
 
 	/**
-<<<<<<< HEAD
-	 * Sets one of MotorUnits for the motor encoder. Works with the C
-	 * enum and the C++ enum class.
-=======
 	 * Gets returns a vector with all the port numbers in the motor group.
 	 *
 	 * \return A vector containing the signed port of the motor. (negative if the motor is reversed) 
@@ -2179,7 +2057,6 @@
 	 *
 	 * Default value is 0V, which means that there is no software limitation
 	 * imposed on the voltage.
->>>>>>> 643099b2
 	 *
 	 * This function uses the following values of errno when an error state is
 	 * reached:
@@ -2199,10 +2076,6 @@
 	std::vector<std::int32_t> get_voltage_limit_all(void) const;
 
 	/**
-<<<<<<< HEAD
-	 * Sets one of MotorUnits for the motor encoder. Works with the C
-	 * enum and the C++ enum class.
-=======
 	 * Gets a vector containg whether the motor is reversed or not
 	 *
 	 * \return A vector containing 1 if the motor has been reversed and 0 if the motor was not
@@ -2221,26 +2094,13 @@
 	
 	/**
 	 * Sets one of Motor_Brake to the motor. 
->>>>>>> 643099b2
-	 *
-	 * This function uses the following values of errno when an error state is
-	 * reached:
-	 * ENODEV - The port cannot be configured as a motor
-<<<<<<< HEAD
-	 * 
-	 * EOVERFLOW - The index is non 0
-	 * 
-	 * \param units
-	 *        The new motor encoder units
-	 * 
-	 * \param index Optional parameter. 
-	 * 		  The zero-indexed index of the motor to get the target position of.
-	 * 		  By default index is 0, and will return an error for a non-zero index
-=======
+	 *
+	 * This function uses the following values of errno when an error state is
+	 * reached:
+	 * ENODEV - The port cannot be configured as a motor
 	 *
 	 * \param mode
 	 *        The Motor_Brake to set for the motor
->>>>>>> 643099b2
 	 *
 	 * \return 1 if the operation was successful or PROS_ERR if the operation
 	 * failed, setting errno.
@@ -2257,12 +2117,7 @@
 	std::int32_t set_brake_mode_all(const MotorBrake mode) const;
 	
 	/**
-<<<<<<< HEAD
-	 * Sets one of MotorUnits for the motor encoder. Works with the C
-	 * enum and the C++ enum class.
-=======
 	 * Sets one of Motor_Brake to the motor. 
->>>>>>> 643099b2
 	 *
 	 * This function uses the following values of errno when an error state is
 	 * reached:
@@ -2545,25 +2400,7 @@
 	 */
 	std::int32_t tare_position_all(void) const;
 
-<<<<<<< HEAD
-	/**
-	 * Gets the number of motors.
-	 * 
-	 * \return Always returns 1
-	 *  
-	 */
-	std::int8_t size(void) const;
-
-	/**
-	 * Gets the port number of the motor.
-	 *
-	 * \return A vector containing the signed port of the motor. (negative if the motor is reversed) 
-	 * 
-	*/
-	std::int8_t get_port(const std::uint8_t index = 0) const;
-=======
 	///@}
->>>>>>> 643099b2
 
 	private:
 	std::int8_t _port;
