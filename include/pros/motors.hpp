--- conflicted
+++ resolved
@@ -74,46 +74,8 @@
 	Motor(const std::int8_t port, const pros::v5::MotorGears gearset = pros::v5::MotorGears::invalid,
 	               const pros::v5::MotorUnits encoder_units = pros::v5::MotorUnits::invalid);
 
-<<<<<<< HEAD
 	Motor(const Device& device)
 		: Motor(device.get_port()) {};
-=======
-	
-	/// \name Motor movement functions
-	/// These functions allow programmers to make motors move
-	///@{
-
-	/**
-	 * Sets the voltage for the motor from -127 to 127.
-	 *
-	 * This is designed to map easily to the input from the controller's analog
-	 * stick for simple opcontrol use. The actual behavior of the motor is
-	 * analogous to use of pros::Motor::move().
-	 *
-	 * This function uses the following values of errno when an error state is
-	 * reached:
-	 * ENODEV - The port cannot be configured as a motor
-	 *
-	 * \param voltage
-	 *        The new motor voltage from -127 to 127
-	 *
-	 * \return 1 if the operation was successful or PROS_ERR if the operation
-	 * failed, setting errno.
-	 *
-	 * \b Example
-	 * \code
-	 * void opcontrol() {
-	 *   pros::Motor motor (1, E_MOTOR_GEARSET_18);
-	 *   pros::Controller master (E_CONTROLLER_MASTER);
-	 *   while (true) {
-	 *     motor = master.get_analog(E_CONTROLLER_ANALOG_LEFT_Y);
-	 *     pros::delay(2);
-	 *   }
-	 * }
-	 * \endcode
-	 */
-	std::int32_t operator=(std::int32_t voltage) const;
->>>>>>> c4451617
 
 	/**
 	 * Sets the voltage for the motor from -127 to 127.
