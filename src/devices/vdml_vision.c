--- conflicted
+++ resolved
@@ -173,22 +173,15 @@
 		c = object_count;
 	}
 
-<<<<<<< HEAD
 	uint32_t j = 0;                    // track how many objects we've placed into object_arr
 	uint32_t seen = 0;                 // track how many objects we've seen matching sig_id
 	for (uint8_t i = 0; i < c; i++) {  // loop through all objects on sensor
 		// place i-th object on vision sensor on j-th position in object_arr
 		if (!vexDeviceVisionObjectGet(device->device_info, i, (V5_DeviceVisionObject*)(object_arr + j))) {
-=======
-	uint8_t count = 0;
-	for (uint8_t i = 0; i < c; i++) {
-		if (!vexDeviceVisionObjectGet(device->device_info, i, (V5_DeviceVisionObject*)(object_arr + count))) {
->>>>>>> afcbc326
 			errno = EAGAIN;
 			object_arr[i].signature = VISION_OBJECT_ERR_SIG;
 			goto rtn;
 		}
-<<<<<<< HEAD
 		// check if this (j-th) object matches sig_id
 		if (object_arr[j].signature == sig_id) {
 			seen++;
@@ -197,25 +190,12 @@
 				_vision_transform_coords(port - 1, &object_arr[j]);
 				j++;
 				if (j == object_count) goto rtn;
-=======
-		if (object_arr[i].signature == sig_id) {
-			if (count > size_id) {
-				_vision_transform_coords(port - 1, &object_arr[i]);
->>>>>>> afcbc326
 			}
 		}
-<<<<<<< HEAD
 	}
 	errno = EDOM;  // read through all objects and couldn't find enough objects matching filter parameters
 rtn:
 	return_port(port - 1, j);
-=======
-		if (count == object_count) goto rtn;
-	}
-	errno = EDOM;  // read through all objects and couldn't find enough objects matching filter parameters
-rtn:
-	return_port(port - 1, count);
->>>>>>> afcbc326
 }
 
 int32_t vision_read_by_sig(uint8_t port, const uint32_t size_id, const uint32_t sig_id, const uint32_t object_count,
