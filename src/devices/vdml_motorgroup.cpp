/**
 * \file devices/vdml_motors.cpp
 *
 * Contains functions for interacting with the V5 Motors.
 *
 * \copyright Copyright (c) 2017-2023, Purdue University ACM SIGBots.
 *
 * This Source Code Form is subject to the terms of the Mozilla Public
 * License, v. 2.0. If a copy of the MPL was not distributed with this
 * file, You can obtain one at http://mozilla.org/MPL/2.0/.
 */

#include "kapi.h"
#include "pros/abstract_motor.hpp"
#include "pros/motor_group.hpp"
#include "pros/motors.hpp"

namespace pros {
inline namespace v5 {
using namespace pros::c;
#define empty_MotorGroup_check(error) \
	if (_ports.size() <= 0) {           \
		errno = EDOM;                     \
		return error;                     \
	}
#define MotorGroup_index_check(error, index) \
	if (_ports.size() <= index || index < 0) { \
		errno = EOVERFLOW;                       \
		return error;                            \
	}

#define empty_MotorGroup_check_vector(error, vector) \
	if (_ports.size() <= 0) {                          \
		errno = EDOM;                                    \
		vector.push_back(error);                         \
		return vector;                                   \
	}

<<<<<<< HEAD
MotorGroup::MotorGroup(AbstractMotor& motor_group) : MotorGroup(motor_group.get_port_all()) {}
=======
MotorGroup::MotorGroup(MotorGroup& motor_group) : MotorGroup(motor_group.get_port_all()) {}
>>>>>>> e5c0c6a3

MotorGroup::MotorGroup(const std::initializer_list<std::int8_t> ports, const pros::v5::MotorGears gearset,
                       const pros::v5::MotorUnits encoder_units)
    : _ports(ports) {
	if (gearset != pros::v5::MotorGears::invalid) {
		set_gearing_all(gearset);
	}
	if (encoder_units != pros::v5::MotorUnits::invalid) {
		set_encoder_units_all(encoder_units);
	}
}

MotorGroup::MotorGroup(const std::vector<std::int8_t>& ports, const pros::v5::MotorGears gearset,
                       const pros::v5::MotorUnits encoder_units)
    : _ports(ports) {
	if (gearset != pros::v5::MotorGears::invalid) {
		set_gearing_all(gearset);
	}
	if (encoder_units != pros::v5::MotorUnits::invalid) {
		set_encoder_units_all(encoder_units);
	}
}

std::int32_t MotorGroup::move(std::int32_t voltage) const {
	empty_MotorGroup_check(PROS_ERR);

	for (auto it = _ports.begin() + 1; it < _ports.end(); it++) {
		motor_move(*it, voltage);
	}
	return motor_move(_ports[0], voltage);
}

std::int32_t MotorGroup::move_absolute(const double position, const std::int32_t velocity) const {
	empty_MotorGroup_check(PROS_ERR);

	for (auto it = _ports.begin() + 1; it < _ports.end(); it++) {
		motor_move_absolute(*it, position, velocity);
	}
	return motor_move_absolute(_ports[0], position, velocity);
}

std::int32_t MotorGroup::move_relative(const double position, const std::int32_t velocity) const {
	empty_MotorGroup_check(PROS_ERR);

	for (auto it = _ports.begin() + 1; it < _ports.end(); it++) {
		motor_move_relative(*it, position, velocity);
	}
	return motor_move_relative(_ports[0], position, velocity);
}

std::int32_t MotorGroup::move_velocity(const std::int32_t velocity) const {
	empty_MotorGroup_check(PROS_ERR);

	for (auto it = _ports.begin() + 1; it < _ports.end(); it++) {
		motor_move_velocity(*it, velocity);
	}
	return motor_move_velocity(_ports[0], velocity);
}

std::int32_t MotorGroup::move_voltage(const std::int32_t voltage) const {
	empty_MotorGroup_check(PROS_ERR);

	for (auto it = _ports.begin() + 1; it < _ports.end(); it++) {
		motor_move_voltage(*it, voltage);
	}
	return motor_move_voltage(_ports[0], voltage);
}

std::int32_t MotorGroup::brake(void) const {
	empty_MotorGroup_check(PROS_ERR);

	for (auto it = _ports.begin() + 1; it < _ports.end(); it++) {
		motor_brake(*it);
	}
	return motor_brake(_ports[0]);
}

std::int32_t MotorGroup::modify_profiled_velocity(const std::int32_t velocity) const {
	empty_MotorGroup_check(PROS_ERR);

	for (auto it = _ports.begin() + 1; it < _ports.end(); it++) {
		motor_modify_profiled_velocity(*it, velocity);
	}
	return motor_modify_profiled_velocity(_ports[0], velocity);
}

double MotorGroup::get_actual_velocity(const std::uint8_t index) const {
	empty_MotorGroup_check(PROS_ERR_F);
	MotorGroup_index_check(PROS_ERR_F, index);

	return motor_get_actual_velocity(_ports[index]);
}
std::vector<double> MotorGroup::get_actual_velocity_all(void) const {
	std::vector<double> return_vector;
	empty_MotorGroup_check_vector(PROS_ERR_F, return_vector);

	for (auto it = _ports.begin(); it < _ports.end(); it++) {
		return_vector.push_back(motor_get_actual_velocity(*it));
	}
	return return_vector;
}

pros::v5::MotorBrake MotorGroup::get_brake_mode(const std::uint8_t index) const {
	empty_MotorGroup_check(pros::v5::MotorBrake::invalid);
	MotorGroup_index_check(pros::v5::MotorBrake::invalid, index);

	return static_cast<pros::v5::MotorBrake>(motor_get_brake_mode(_ports[index]));
}

std::vector<pros::v5::MotorBrake> MotorGroup::get_brake_mode_all(void) const {
	std::vector<pros::v5::MotorBrake> return_vector;
	empty_MotorGroup_check_vector(pros::v5::MotorBrake::invalid, return_vector);

	for (auto it = _ports.begin(); it < _ports.end(); it++) {
		return_vector.push_back(static_cast<pros::v5::MotorBrake>(motor_get_brake_mode(*it)));
	}
	return return_vector;
}

std::int32_t MotorGroup::get_current_draw(const std::uint8_t index) const {
	empty_MotorGroup_check(PROS_ERR);
	MotorGroup_index_check(PROS_ERR, index);

	return motor_get_current_draw(_ports[index]);
}
std::vector<std::int32_t> MotorGroup::get_current_draw_all(void) const {
	std::vector<std::int32_t> return_vector;
	empty_MotorGroup_check_vector(PROS_ERR, return_vector);

	for (auto it = _ports.begin(); it < _ports.end(); it++) {
		return_vector.push_back(motor_get_current_draw(*it));
	}
	return return_vector;
}

std::int32_t MotorGroup::get_current_limit(const std::uint8_t index) const {
	empty_MotorGroup_check(PROS_ERR);
	MotorGroup_index_check(PROS_ERR, index);

	return motor_get_current_limit(_ports[index]);
}

std::vector<std::int32_t> MotorGroup::get_current_limit_all(void) const {
	std::vector<std::int32_t> return_vector;
	empty_MotorGroup_check_vector(PROS_ERR, return_vector);

	for (auto it = _ports.begin(); it < _ports.end(); it++) {
		return_vector.push_back(motor_get_current_limit(*it));
	}
	return return_vector;
}

std::int32_t MotorGroup::is_over_current(const std::uint8_t index) const {
	empty_MotorGroup_check(PROS_ERR);
	MotorGroup_index_check(PROS_ERR, index);
	return motor_is_over_current(_ports[index]);
}

std::vector<std::int32_t> MotorGroup::is_over_current_all(void) const {
	std::vector<std::int32_t> return_vector;
	empty_MotorGroup_check_vector(PROS_ERR, return_vector);
	for (auto it = _ports.begin(); it < _ports.end(); it++) {
		return_vector.push_back(motor_is_over_current(*it));
	}
	return return_vector;
}

std::int32_t MotorGroup::get_direction(const std::uint8_t index) const {
	empty_MotorGroup_check(PROS_ERR);
	MotorGroup_index_check(PROS_ERR, index);
	int ret = motor_get_direction(_ports[index]);
	ret = _ports[index] >= 0 ? ret : ret * -1;
	return ret;
}

std::vector<std::int32_t> MotorGroup::get_direction_all(void) const {
	std::vector<std::int32_t> return_vector;
	empty_MotorGroup_check_vector(PROS_ERR, return_vector);
	for (auto it = _ports.begin(); it < _ports.end(); it++) {
		int ret = motor_get_direction(*it);
		ret = *it >= 0 ? ret : ret * -1;
		return_vector.push_back(ret);
	}
	return return_vector;
}

double MotorGroup::get_efficiency(const std::uint8_t index) const {
	empty_MotorGroup_check(PROS_ERR_F);
	MotorGroup_index_check(PROS_ERR_F, index);
	return motor_get_efficiency(_ports[index]);
}

std::vector<double> MotorGroup::get_efficiency_all(void) const {
	std::vector<double> return_vector;
	empty_MotorGroup_check_vector(PROS_ERR_F, return_vector);
	for (auto it = _ports.begin(); it < _ports.end(); it++) {
		return_vector.push_back(motor_get_efficiency(*it));
	}
	return return_vector;
}

pros::v5::MotorUnits MotorGroup::get_encoder_units(const std::uint8_t index) const {
	empty_MotorGroup_check(pros::v5::MotorUnits::invalid);
	MotorGroup_index_check(pros::v5::MotorUnits::invalid, index);
	return static_cast<pros::v5::MotorUnits>(motor_get_encoder_units(_ports[index]));
}

std::vector<pros::v5::MotorUnits> MotorGroup::get_encoder_units_all(void) const {
	std::vector<pros::v5::MotorUnits> return_vector;
	empty_MotorGroup_check_vector(pros::v5::MotorUnits::invalid, return_vector);
	for (auto it = _ports.begin(); it < _ports.end(); it++) {
		return_vector.push_back(static_cast<pros::v5::MotorUnits>(motor_get_encoder_units(*it)));
	}
	return return_vector;
}

std::uint32_t MotorGroup::get_faults(const std::uint8_t index) const {
	empty_MotorGroup_check(PROS_ERR);
	MotorGroup_index_check(PROS_ERR, index);
	return motor_get_faults(_ports[index]);
}

std::vector<std::uint32_t> MotorGroup::get_faults_all(void) const {
	std::vector<std::uint32_t> return_vector;
	empty_MotorGroup_check_vector(PROS_ERR, return_vector);
	for (auto it = _ports.begin(); it < _ports.end(); it++) {
		return_vector.push_back(motor_get_faults(*it));
	}
	return return_vector;
}

std::uint32_t MotorGroup::get_flags(const std::uint8_t index) const {
	empty_MotorGroup_check(PROS_ERR);
	MotorGroup_index_check(PROS_ERR, index);
	return motor_get_flags(_ports[index]);
}

std::vector<std::uint32_t> MotorGroup::get_flags_all(void) const {
	std::vector<std::uint32_t> return_vector;
	empty_MotorGroup_check_vector(PROS_ERR, return_vector);
	for (auto it = _ports.begin(); it < _ports.end(); it++) {
		return_vector.push_back(motor_get_flags(*it));
	}
	return return_vector;
}

pros::v5::MotorGears MotorGroup::get_gearing(const std::uint8_t index) const {
	empty_MotorGroup_check(pros::v5::MotorGears::invalid);
	MotorGroup_index_check(pros::v5::MotorGears::invalid, index);
	return static_cast<pros::v5::MotorGears>(motor_get_gearing(_ports[index]));
}

std::vector<pros::v5::MotorGears> MotorGroup::get_gearing_all(void) const {
	std::vector<pros::v5::MotorGears> return_vector;
	empty_MotorGroup_check_vector(pros::v5::MotorGears::invalid, return_vector);
	for (auto it = _ports.begin(); it < _ports.end(); it++) {
		return_vector.push_back(static_cast<pros::v5::MotorGears>(motor_get_gearing(*it)));
	}
	return return_vector;
}

std::int32_t MotorGroup::get_raw_position(std::uint32_t* const timestamp, std::uint8_t index) const {
	empty_MotorGroup_check(PROS_ERR);
	MotorGroup_index_check(PROS_ERR, index);
	return motor_get_raw_position(_ports[index], timestamp);
}

std::vector<std::int32_t> MotorGroup::get_raw_position_all(std::uint32_t* const timestamp) const {
	std::vector<std::int32_t> return_vector;
	empty_MotorGroup_check_vector(PROS_ERR, return_vector);
	for (auto it = _ports.begin(); it < _ports.end(); it++) {
		return_vector.push_back(motor_get_raw_position(*it, timestamp));
	}
	return return_vector;
}

std::int32_t MotorGroup::is_over_temp(const std::uint8_t index) const {
	empty_MotorGroup_check(PROS_ERR);
	MotorGroup_index_check(PROS_ERR, index);
	return motor_is_over_temp(_ports[index]);
}

std::vector<std::int32_t> MotorGroup::is_over_temp_all(void) const {
	std::vector<std::int32_t> return_vector;
	empty_MotorGroup_check_vector(PROS_ERR, return_vector);
	for (auto it = _ports.begin(); it < _ports.end(); it++) {
		return_vector.push_back(motor_is_over_temp(*it));
	}
	return return_vector;
}

double MotorGroup::get_position(const std::uint8_t index) const {
	empty_MotorGroup_check(PROS_ERR_F);
	MotorGroup_index_check(PROS_ERR_F, index);
	return motor_get_position(_ports[index]);
}

std::vector<double> MotorGroup::get_position_all(void) const {
	std::vector<double> return_vector;
	empty_MotorGroup_check_vector(PROS_ERR_F, return_vector);
	for (auto it = _ports.begin(); it < _ports.end(); it++) {
		return_vector.push_back(motor_get_position(*it));
	}
	return return_vector;
}

double MotorGroup::get_power(const std::uint8_t index) const {
	empty_MotorGroup_check(PROS_ERR_F);
	MotorGroup_index_check(PROS_ERR_F, index);
	return motor_get_power(_ports[index]);
}

std::vector<double> MotorGroup::get_power_all(void) const {
	std::vector<double> return_vector;
	empty_MotorGroup_check_vector(PROS_ERR_F, return_vector);
	for (auto it = _ports.begin(); it < _ports.end(); it++) {
		return_vector.push_back(motor_get_power(*it));
	}
	return return_vector;
}

std::int32_t MotorGroup::is_reversed(const std::uint8_t index) const {
	empty_MotorGroup_check(PROS_ERR);
	MotorGroup_index_check(PROS_ERR, index);
	return motor_is_reversed(index);
}

std::vector<std::int32_t> MotorGroup::is_reversed_all(void) const {
	std::vector<std::int32_t> return_vector;
	empty_MotorGroup_check_vector(PROS_ERR, return_vector);
	for (auto it = _ports.begin(); it < _ports.end(); it++) {
		return_vector.push_back(motor_is_reversed(*it));
	}
	return return_vector;
}

double MotorGroup::get_temperature(const std::uint8_t index) const {
	empty_MotorGroup_check(PROS_ERR_F);
	MotorGroup_index_check(PROS_ERR_F, index);
	return motor_get_temperature(_ports[index]);
}

std::vector<double> MotorGroup::get_temperature_all(void) const {
	std::vector<double> return_vector;
	empty_MotorGroup_check_vector(PROS_ERR_F, return_vector);
	for (auto it = _ports.begin(); it < _ports.end(); it++) {
		return_vector.push_back(motor_get_temperature(*it));
	}
	return return_vector;
}

double MotorGroup::get_target_position(const std::uint8_t index) const {
	empty_MotorGroup_check(PROS_ERR_F);
	MotorGroup_index_check(PROS_ERR_F, index);
	return motor_get_target_position(_ports[index]);
}

std::vector<double> MotorGroup::get_target_position_all(void) const {
	std::vector<double> return_vector;
	empty_MotorGroup_check_vector(PROS_ERR_F, return_vector);
	for (auto it = _ports.begin(); it < _ports.end(); it++) {
		return_vector.push_back(motor_get_target_position(*it));
	}
	return return_vector;
}

double MotorGroup::get_torque(const std::uint8_t index) const {
	empty_MotorGroup_check(PROS_ERR_F);
	MotorGroup_index_check(PROS_ERR_F, index);
	return motor_get_torque(_ports[index]);
}

std::vector<double> MotorGroup::get_torque_all(void) const {
	std::vector<double> return_vector;
	empty_MotorGroup_check_vector(PROS_ERR_F, return_vector);
	for (auto it = _ports.begin(); it < _ports.end(); it++) {
		return_vector.push_back(motor_get_torque(*it));
	}
	return return_vector;
}

std::int32_t MotorGroup::get_target_velocity(const std::uint8_t index) const {
	empty_MotorGroup_check(PROS_ERR);
	MotorGroup_index_check(PROS_ERR, index);
	return motor_get_target_velocity(_ports[index]);
}

std::vector<std::int32_t> MotorGroup::get_target_velocity_all(void) const {
	std::vector<std::int32_t> return_vector;
	empty_MotorGroup_check_vector(PROS_ERR, return_vector);
	for (auto it = _ports.begin(); it < _ports.end(); it++) {
		return_vector.push_back(motor_get_target_velocity(*it));
	}
	return return_vector;
}

std::int32_t MotorGroup::get_voltage(const std::uint8_t index) const {
	empty_MotorGroup_check(PROS_ERR);
	MotorGroup_index_check(PROS_ERR, index);
	return motor_get_voltage(_ports[index]);
}
std::vector<std::int32_t> MotorGroup::get_voltage_all(void) const {
	std::vector<std::int32_t> return_vector;
	empty_MotorGroup_check_vector(PROS_ERR, return_vector);
	for (auto it = _ports.begin(); it < _ports.end(); it++) {
		return_vector.push_back(motor_get_voltage(*it));
	}
	return return_vector;
}

std::int32_t MotorGroup::get_voltage_limit(const std::uint8_t index) const {
	empty_MotorGroup_check(PROS_ERR);
	MotorGroup_index_check(PROS_ERR, index);
	return motor_get_voltage_limit(_ports[index]);
}

std::vector<std::int32_t> MotorGroup::get_voltage_limit_all(void) const {
	std::vector<std::int32_t> return_vector;
	empty_MotorGroup_check_vector(PROS_ERR, return_vector);
	for (auto it = _ports.begin(); it < _ports.end(); it++) {
		return_vector.push_back(motor_get_voltage_limit(*it));
	}
	return return_vector;
}

std::int8_t MotorGroup::get_port(const std::uint8_t index) const {
	empty_MotorGroup_check(PROS_ERR_BYTE);
	MotorGroup_index_check(PROS_ERR_BYTE, index);
	return _ports[index];
}

std::vector<std::int8_t> MotorGroup::get_port_all(void) const {
	return _ports;
}

std::int32_t MotorGroup::tare_position(const std::uint8_t index) const {
	empty_MotorGroup_check(PROS_ERR);
	MotorGroup_index_check(PROS_ERR, index);
	return motor_tare_position(_ports[index]);
}

std::int32_t MotorGroup::tare_position_all(void) const {
	empty_MotorGroup_check(PROS_ERR);
	for (auto it = _ports.begin() + 1; it < _ports.end(); it++) {
		motor_tare_position(*it);
	}
	return motor_tare_position(_ports[0]);
}

std::int32_t MotorGroup::set_brake_mode(const pros::motor_brake_mode_e_t mode, const std::uint8_t index) const {
	empty_MotorGroup_check(PROS_ERR);
	MotorGroup_index_check(PROS_ERR, index);
	return motor_set_brake_mode(_ports[index], mode);
}

std::int32_t MotorGroup::set_brake_mode(const pros::v5::MotorBrake mode, const std::uint8_t index) const {
	empty_MotorGroup_check(PROS_ERR);
	MotorGroup_index_check(PROS_ERR, index);

	return motor_set_brake_mode(_ports[index], static_cast<pros::motor_brake_mode_e_t>(mode));
}

std::int32_t MotorGroup::set_brake_mode_all(const pros::motor_brake_mode_e_t mode) const {
	empty_MotorGroup_check(PROS_ERR);
	for (auto it = _ports.begin() + 1; it < _ports.end(); it++) {
		motor_set_brake_mode(*it, mode);
	}
	return motor_set_brake_mode(_ports[0], mode);
}

std::int32_t MotorGroup::set_brake_mode_all(const pros::v5::MotorBrake mode) const {
	empty_MotorGroup_check(PROS_ERR);
	for (auto it = _ports.begin() + 1; it < _ports.end(); it++) {
		motor_set_brake_mode(*it, static_cast<pros::motor_brake_mode_e_t>(mode));
	}
	return motor_set_brake_mode(_ports[0], static_cast<pros::motor_brake_mode_e_t>(mode));
}
std::int32_t MotorGroup::set_current_limit(const std::int32_t limit, const std::uint8_t index) const {
	empty_MotorGroup_check(PROS_ERR);
	MotorGroup_index_check(PROS_ERR, index);
	return motor_set_current_limit(_ports[index], limit);
}
std::int32_t MotorGroup::set_current_limit_all(const std::int32_t limit) const {
	empty_MotorGroup_check(PROS_ERR);
	for (auto it = _ports.begin() + 1; it < _ports.end(); it++) {
		motor_set_current_limit(*it, limit);
	}
	return motor_set_current_limit(_ports[0], limit);
}
std::int32_t MotorGroup::set_encoder_units_all(const pros::motor_encoder_units_e_t units) const {
	empty_MotorGroup_check(PROS_ERR);
	for (auto it = _ports.begin() + 1; it < _ports.end(); it++) {
		motor_set_encoder_units(*it, units);
	}
	return motor_set_encoder_units(_ports[0], units);
}

std::int32_t MotorGroup::set_encoder_units_all(const pros::v5::MotorUnits units) const {
	empty_MotorGroup_check(PROS_ERR);
	for (auto it = _ports.begin() + 1; it < _ports.end(); it++) {
		motor_set_encoder_units(*it, static_cast<motor_encoder_units_e_t>(units));
	}
	return motor_set_encoder_units(_ports[0], static_cast<motor_encoder_units_e_t>(units));
}
std::int32_t MotorGroup::set_encoder_units(const pros::motor_encoder_units_e_t units, const std::uint8_t index) const {
	empty_MotorGroup_check(PROS_ERR);
	MotorGroup_index_check(PROS_ERR, index);
	return motor_set_encoder_units(_ports[index], units);
}

std::int32_t MotorGroup::set_encoder_units(const pros::v5::MotorUnits units, const std::uint8_t index) const {
	empty_MotorGroup_check(PROS_ERR);
	MotorGroup_index_check(PROS_ERR, index);
	return motor_set_encoder_units(_ports[index], static_cast<motor_encoder_units_e_t>(units));
}

std::int32_t MotorGroup::set_gearing(const motor_gearset_e_t gearset, const std::uint8_t index) const {
	empty_MotorGroup_check(PROS_ERR);
	MotorGroup_index_check(PROS_ERR, index);
	return motor_set_gearing(_ports[index], gearset);
}
std::int32_t MotorGroup::set_gearing(std::vector<motor_gearset_e_t> gearsets) const {
	empty_MotorGroup_check(PROS_ERR);
	for (int i = 0; i < gearsets.size(); i++) {
		this->set_gearing(gearsets[i], _ports[i]);
	}
	if (gearsets.size() != _ports.size()) {
		errno = E2BIG;
	}
	return PROS_SUCCESS;
}

std::int32_t MotorGroup::set_gearing(std::vector<MotorGears> gearsets) const {
	empty_MotorGroup_check(PROS_ERR);
	for (int i = 0; i < gearsets.size(); i++) {
		this->set_gearing(gearsets[i], _ports[i]);
	}
	if (gearsets.size() != _ports.size()) {
		errno = E2BIG;
	}
	return PROS_SUCCESS;
}
std::int32_t MotorGroup::set_gearing(const pros::v5::MotorGear gearset, const std::uint8_t index) const {
	empty_MotorGroup_check(PROS_ERR);
	MotorGroup_index_check(PROS_ERR, index);
	return motor_set_gearing(_ports[index], (motor_gearset_e_t)gearset);
}

std::int32_t MotorGroup::set_gearing_all(const motor_gearset_e_t gearset) const {
	empty_MotorGroup_check(PROS_ERR);
	for (auto it = _ports.begin() + 1; it < _ports.end(); it++) {
		motor_set_gearing(*it, gearset);
	}
	return motor_set_gearing(_ports[0], gearset);
}

std::int32_t MotorGroup::set_gearing_all(const pros::v5::MotorGear gearset) const {
	empty_MotorGroup_check(PROS_ERR);
	for (auto it = _ports.begin() + 1; it < _ports.end(); it++) {
		motor_set_gearing(*it, (motor_gearset_e_t)gearset);
	}
	return motor_set_gearing(_ports[0], (motor_gearset_e_t)gearset);
}

std::int32_t MotorGroup::set_zero_position(const double position, const std::uint8_t index) const {
	empty_MotorGroup_check(PROS_ERR);
	MotorGroup_index_check(PROS_ERR, index);
	return motor_set_zero_position(_ports[index], position);
}
std::int32_t MotorGroup::set_zero_position_all(const double position) const {
	empty_MotorGroup_check(PROS_ERR);
	for (auto it = _ports.begin() + 1; it < _ports.end(); it++) {
		motor_set_zero_position(*it, position);
	}
	return motor_set_zero_position(_ports[0], position);
}
std::int32_t MotorGroup::set_reversed(const bool reverse, const std::uint8_t index) {
	empty_MotorGroup_check(PROS_ERR);
	MotorGroup_index_check(PROS_ERR, index);
	std::int8_t abs_port = std::abs(_ports[index]);
	if (reverse) {
		_ports[index] = -abs_port;
	} else {
		_ports[index] = abs_port;
	}
	return PROS_SUCCESS;
}
std::int32_t MotorGroup::set_reversed_all(const bool reverse) {
	empty_MotorGroup_check(PROS_ERR);
	for (auto it = _ports.begin(); it < _ports.end(); it++) {
		std::int8_t abs_port = std::abs(_ports[*it]);
		if (reverse) {
			_ports[*it] = -abs_port;
		} else {
			_ports[*it] = abs_port;
		}
	}
	return PROS_SUCCESS;
}
std::int32_t MotorGroup::set_voltage_limit(const std::int32_t limit, const std::uint8_t index) const {
	empty_MotorGroup_check(PROS_ERR);
	MotorGroup_index_check(PROS_ERR, index);
	return motor_set_voltage_limit(_ports[index], limit);
}
std::int32_t MotorGroup::set_voltage_limit_all(const std::int32_t limit) const {
	empty_MotorGroup_check(PROS_ERR);
	for (auto it = _ports.begin() + 1; it < _ports.end(); it++) {
		motor_set_voltage_limit(*it, limit);
	}
	return motor_set_voltage_limit(_ports[0], limit);
}

std::int8_t MotorGroup::size() const {
	return _ports.size();
}

void MotorGroup::operator+=(AbstractMotor& other) {
	auto ports = other.get_port_all();
	for (auto it = ports.begin(); it < ports.end(); it++) {
		auto port = *it;
		_ports.push_back(port);
	}
}

void MotorGroup::append(AbstractMotor& other) {
	(*this) += other;
}

void MotorGroup::erase_port(std::int8_t port) {
	auto it = _ports.begin();
	while (it < _ports.end()) {
		if (std::abs(*it) == std::abs(port)) {
			_ports.erase(it);
		} else {
			it++;
		}
	}
}
}  // namespace v5
}  // namespace pros<|MERGE_RESOLUTION|>--- conflicted
+++ resolved
@@ -36,11 +36,8 @@
 		return vector;                                   \
 	}
 
-<<<<<<< HEAD
+
 MotorGroup::MotorGroup(AbstractMotor& motor_group) : MotorGroup(motor_group.get_port_all()) {}
-=======
-MotorGroup::MotorGroup(MotorGroup& motor_group) : MotorGroup(motor_group.get_port_all()) {}
->>>>>>> e5c0c6a3
 
 MotorGroup::MotorGroup(const std::initializer_list<std::int8_t> ports, const pros::v5::MotorGears gearset,
                        const pros::v5::MotorUnits encoder_units)
